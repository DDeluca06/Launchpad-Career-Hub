--- conflicted
+++ resolved
@@ -1,5 +1,4 @@
-<<<<<<< HEAD
-"use client"
+"use client";
 
 import { useState, useEffect } from "react"
 import Link from "next/link"
@@ -38,61 +37,6 @@
   logo?: string;
   isNew: boolean;
 }
-=======
-"use client";
-
-import { useState, useRef, useEffect } from "react";
-import { DashboardLayout } from "@/components/dashboard-layout";
-import { Button } from "@/components/ui/basic/button";
-import {
-  Card,
-  CardContent,
-  CardHeader,
-  CardTitle,
-} from "@/components/ui/basic/card";
-import dynamic from "next/dynamic";
-import { Input } from "@/components/ui/form/input";
-import {
-  Search,
-  Filter,
-  Calendar,
-  Briefcase,
-  PlusCircle,
-  TrendingUp,
-  Flag,
-  Users,
-} from "lucide-react";
-import { extendedPalette } from "@/lib/colors";
-import { Badge } from "@/components/ui/basic/badge";
-import {
-  Tabs,
-  TabsContent,
-  TabsList,
-  TabsTrigger,
-} from "@/components/ui/navigation/tabs";
-import { cn } from "@/lib/utils";
-import { LaunchpadImage } from "@/components/launchpad-image";
-
-// Correctly type the dynamic imports
-const MotionDiv = dynamic(
-  () => import("framer-motion").then((mod) => mod.motion.div),
-  { ssr: false },
-);
-
-const AnimatePresence = dynamic(
-  () => import("framer-motion").then((mod) => mod.AnimatePresence),
-  { ssr: false },
-);
-
-// Define job status types based on schema
-type JobStatus =
-  | "interested"
-  | "applied"
-  | "interview"
-  | "rejected"
-  | "offer"
-  | "accepted";
->>>>>>> 45e3f67f
 
 // Define the interface for the interviews
 interface UpcomingInterview {
@@ -106,153 +50,12 @@
   logo?: string;
 }
 
-<<<<<<< HEAD
 export default function ApplicantDashboard() {
   const [stats, setStats] = useState<ApplicantDashboardStats>({
     totalApplications: 0,
     activeInterviews: 0,
     savedJobs: 0,
     completedAssessments: 0
-=======
-// Sample data - this would come from the database soon
-const initialApplications: JobApplication[] = [
-  {
-    applicationId: 1,
-    jobId: 1,
-    userId: 2,
-    status: "applied",
-    appliedAt: "2023-04-05T12:00:00Z",
-    statusUpdatedAt: "2023-04-05T12:00:00Z",
-    position: "1",
-    job: {
-      title: "Frontend Developer",
-      company: "Tech Co",
-      location: "Remote",
-      jobType: "Full-time",
-      logo: "/placeholder-logo.png",
-    },
-    priority: "high",
-  },
-  {
-    applicationId: 2,
-    jobId: 2,
-    userId: 2,
-    status: "interested",
-    appliedAt: "",
-    statusUpdatedAt: "2023-04-01T10:00:00Z",
-    position: "1",
-    job: {
-      title: "Backend Engineer",
-      company: "Software Inc",
-      location: "Philadelphia, PA",
-      jobType: "Full-time",
-      logo: "/placeholder-logo.png",
-    },
-    priority: "medium",
-  },
-  {
-    applicationId: 3,
-    jobId: 3,
-    userId: 2,
-    status: "applied",
-    appliedAt: "2023-03-29T15:00:00Z",
-    statusUpdatedAt: "2023-03-29T15:00:00Z",
-    position: "2",
-    job: {
-      title: "Full Stack Developer",
-      company: "Web Solutions",
-      location: "Remote",
-      jobType: "Contract",
-      logo: "/placeholder-logo.png",
-    },
-  },
-  {
-    applicationId: 4,
-    jobId: 4,
-    userId: 2,
-    status: "interested",
-    appliedAt: "",
-    statusUpdatedAt: "2023-03-25T09:00:00Z",
-    position: "2",
-    job: {
-      title: "UI/UX Designer",
-      company: "Design Studio",
-      location: "New York, NY",
-      jobType: "Part-time",
-      logo: "/placeholder-logo.png",
-    },
-  },
-  {
-    applicationId: 5,
-    jobId: 5,
-    userId: 2,
-    status: "rejected",
-    appliedAt: "2023-03-10T11:00:00Z",
-    statusUpdatedAt: "2023-03-15T14:00:00Z",
-    position: "1",
-    job: {
-      title: "DevOps Engineer",
-      company: "Cloud Systems",
-      location: "Boston, MA",
-      jobType: "Full-time",
-      logo: "/placeholder-logo.png",
-    },
-  },
-  {
-    applicationId: 6,
-    jobId: 6,
-    userId: 2,
-    status: "interested",
-    appliedAt: "",
-    statusUpdatedAt: "2023-03-20T16:00:00Z",
-    position: "3",
-    job: {
-      title: "Product Manager",
-      company: "Product Co",
-      location: "Philadelphia, PA",
-      jobType: "Full-time",
-      logo: "/placeholder-logo.png",
-    },
-  },
-];
-
-// Define status columns for the kanban board
-const statusColumns = [
-  {
-    id: "interested",
-    title: "Interested",
-    icon: <Flag className="h-4 w-4" />,
-    color: extendedPalette.lightBlue,
-  },
-  {
-    id: "applied",
-    title: "Applied",
-    icon: <Briefcase className="h-4 w-4" />,
-    color: extendedPalette.primaryBlue,
-  },
-  {
-    id: "rejected",
-    title: "Rejected",
-    icon: <TrendingUp className="h-4 w-4 rotate-180" />,
-    color: extendedPalette.darkGray,
-  },
-];
-
-export default function ApplicantDashboard() {
-  const [applications, setApplications] =
-    useState<JobApplication[]>(initialApplications);
-  const [searchQuery, setSearchQuery] = useState("");
-  const [activeColumn, setActiveColumn] = useState<string | null>(null);
-  const [draggingJob, setDraggingJob] = useState<number | null>(null);
-  const [jobStats, setJobStats] = useState({
-    total: initialApplications.length,
-    applied: initialApplications.filter((app) => app.status === "applied")
-      .length,
-    interested: initialApplications.filter((app) => app.status === "interested")
-      .length,
-    rejected: initialApplications.filter((app) => app.status === "rejected")
-      .length,
->>>>>>> 45e3f67f
   });
   
   const [recentActivity, setRecentActivity] = useState<RecentActivity[]>([]);
@@ -262,7 +65,6 @@
 
   // Load dashboard data
   useEffect(() => {
-<<<<<<< HEAD
     const loadDashboardData = async () => {
       if (typeof window === 'undefined') return;
       
@@ -399,141 +201,9 @@
               <Plus className="h-4 w-4" />
               Save New Job
             </Button>
-=======
-    setJobStats({
-      total: applications.length,
-      applied: applications.filter((app) => app.status === "applied").length,
-      interested: applications.filter((app) => app.status === "interested")
-        .length,
-      rejected: applications.filter((app) => app.status === "rejected").length,
-    });
-  }, [applications]);
-
-  // Filter applications by search query
-  const filteredApplications = applications.filter((app) => {
-    if (!searchQuery) return true;
-
-    const query = searchQuery.toLowerCase();
-    return (
-      app.job.title.toLowerCase().includes(query) ||
-      app.job.company.toLowerCase().includes(query) ||
-      app.job.location?.toLowerCase().includes(query) ||
-      app.job.jobType?.toLowerCase().includes(query)
-    );
-  });
-
-  // Get applications by status
-  const getApplicationsByStatus = (status: JobStatus) => {
-    return filteredApplications.filter((app) => app.status === status);
-  };
-
-  // Start dragging a job
-  const handleDragStart = (applicationId: number) => {
-    setDraggingJob(applicationId);
-  };
-
-  // Update job status on drop
-  const handleStatusChange = (applicationId: number, newStatus: JobStatus) => {
-    setApplications((prev) =>
-      prev.map((app) =>
-        app.applicationId === applicationId
-          ? {
-              ...app,
-              status: newStatus,
-              statusUpdatedAt: new Date().toISOString(),
-            }
-          : app,
-      ),
-    );
-  };
-
-  return (
-    <DashboardLayout>
-      <div className="container p-6 mx-auto">
-        {/* Dashboard Header */}
-        <MotionDiv
-          initial={{ opacity: 0, y: -10 }}
-          animate={{ opacity: 1, y: 0 }}
-          transition={{ duration: 0.3 }}
-          className="mb-8"
-        >
-          <div className="flex flex-col md:flex-row md:items-center md:justify-between gap-4 mb-6">
-            <div>
-              <h1 className="text-2xl font-bold text-gray-900 dark:text-white">
-                My Job Dashboard
-              </h1>
-              <p className="text-gray-500 dark:text-gray-400">
-                Track and manage your job applications
-              </p>
-            </div>
-            <div className="flex items-center gap-3">
-              <Button variant="outline" className="gap-2">
-                <Calendar className="h-4 w-4" />
-                Schedule Interview
-              </Button>
-              <Button className="gap-2 bg-launchpad-blue hover:bg-launchpad-teal text-white">
-                <PlusCircle className="h-4 w-4" />
-                Add Job
-              </Button>
-            </div>
           </div>
-
-          {/* Stats Cards */}
-          <div className="grid grid-cols-1 md:grid-cols-4 gap-6 mb-8">
-            <StatsCard
-              title="Total Jobs"
-              value={jobStats.total}
-              icon={<Briefcase className="h-5 w-5" />}
-              color="bg-launchpad-blue"
-            />
-            <StatsCard
-              title="Applications Sent"
-              value={jobStats.applied}
-              icon={<TrendingUp className="h-5 w-5" />}
-              color="bg-launchpad-green"
-            />
-            <StatsCard
-              title="Interested"
-              value={jobStats.interested}
-              icon={<Flag className="h-5 w-5" />}
-              color="bg-launchpad-lightBlue"
-            />
-            <StatsCard
-              title="Rejected"
-              value={jobStats.rejected}
-              icon={<TrendingUp className="h-5 w-5 rotate-180" />}
-              color="bg-launchpad-darkGray"
-            />
-          </div>
-
-          {/* Search & Filters */}
-          <div className="flex flex-col md:flex-row md:items-center gap-4 mb-6">
-            <div className="relative flex-grow">
-              <Search className="absolute left-3 top-1/2 transform -translate-y-1/2 h-4 w-4 text-gray-400" />
-              <Input
-                placeholder="Search jobs..."
-                className="pl-10"
-                value={searchQuery}
-                onChange={(e) => setSearchQuery(e.target.value)}
-              />
-            </div>
-            <div className="flex gap-2">
-              <Button variant="outline" size="sm" className="gap-2">
-                <Filter className="h-4 w-4" />
-                Filters
-              </Button>
-              <Button variant="outline" size="sm">
-                All Jobs
-              </Button>
-              <Button variant="outline" size="sm">
-                This Week
-              </Button>
-            </div>
->>>>>>> 45e3f67f
-          </div>
-        </div>
-
-<<<<<<< HEAD
+        </div>
+
         {/* Stats Overview */}
         <div className="grid grid-cols-1 sm:grid-cols-2 md:grid-cols-4 gap-4 mb-8">
           <StatCard 
@@ -611,177 +281,19 @@
         <div className="mb-8">
           <Card className="border border-gray-200 shadow-sm">
             <CardHeader className="pb-2 border-b bg-gray-50">
-=======
-        {/* Main Content */}
-        <Tabs defaultValue="board" className="space-y-4">
-          <TabsList>
-            <TabsTrigger value="board" className="gap-2">
-              <Briefcase className="h-4 w-4" />
-              Board View
-            </TabsTrigger>
-            <TabsTrigger value="list" className="gap-2">
-              <TrendingUp className="h-4 w-4" />
-              List View
-            </TabsTrigger>
-          </TabsList>
-
-          <TabsContent value="board" className="space-y-4">
-            {/* Kanban Board */}
-            <div className="grid grid-cols-1 md:grid-cols-3 gap-6">
-              {statusColumns.map((column) => (
-                <MotionDiv
-                  key={column.id}
-                  ref={(el) => {
-                    columnRefs.current[column.id] = el;
-                  }}
-                  initial={{ opacity: 0, y: 20 }}
-                  animate={{ opacity: 1, y: 0 }}
-                  transition={{ duration: 0.3 }}
-                  className="flex flex-col"
-                  onMouseEnter={() => setActiveColumn(column.id)}
-                  onMouseLeave={() => setActiveColumn(null)}
-                >
-                  <Card
-                    className={`h-full border-t-4`}
-                    style={{ borderTopColor: column.color }}
-                  >
-                    <CardHeader className="pb-3">
-                      <div className="flex justify-between items-center">
-                        <div className="flex items-center gap-2">
-                          <div
-                            className="rounded-md p-1.5"
-                            style={{ backgroundColor: column.color }}
-                          >
-                            <div className="text-white">{column.icon}</div>
-                          </div>
-                          <CardTitle className="text-base font-semibold">
-                            {column.title}
-                          </CardTitle>
-                        </div>
-                        <Badge className="bg-gray-100 text-gray-700 hover:bg-gray-200">
-                          {
-                            getApplicationsByStatus(column.id as JobStatus)
-                              .length
-                          }
-                        </Badge>
-                      </div>
-                    </CardHeader>
-                    <CardContent className="overflow-y-auto max-h-[60vh] pt-0 px-3 pb-3 space-y-3 scroll-smooth">
-                      <AnimatePresence mode="popLayout">
-                        {getApplicationsByStatus(column.id as JobStatus).map(
-                          (application) => (
-                            <DraggableJobCard
-                              key={application.applicationId}
-                              application={application}
-                              onDragStart={handleDragStart}
-                              onStatusChange={handleStatusChange}
-                              isColumnActive={activeColumn === column.id}
-                              isDragging={
-                                draggingJob === application.applicationId
-                              }
-                            />
-                          ),
-                        )}
-                        {getApplicationsByStatus(column.id as JobStatus)
-                          .length === 0 && (
-                          <div className="h-24 border-2 border-dashed rounded-md flex items-center justify-center">
-                            <p className="text-sm text-gray-400">
-                              Drop jobs here
-                            </p>
-                          </div>
-                        )}
-                      </AnimatePresence>
-                    </CardContent>
-                  </Card>
-                </MotionDiv>
-              ))}
-            </div>
-          </TabsContent>
-
-          <TabsContent value="list">
-            <Card>
-              <CardContent className="p-6">
-                <div className="space-y-4">
-                  {filteredApplications.map((application) => (
-                    <MotionDiv
-                      key={application.applicationId}
-                      initial={{ opacity: 0, y: 10 }}
-                      animate={{ opacity: 1, y: 0 }}
-                      exit={{ opacity: 0, y: -10 }}
-                      transition={{ duration: 0.2 }}
-                      className="p-4 border rounded-lg flex items-center gap-4"
-                    >
-                      <div className="w-12 h-12 rounded-full bg-gray-100 flex items-center justify-center overflow-hidden">
-                        <LaunchpadImage
-                          src={application.job.logo || "/placeholder-logo.png"}
-                          alt={application.job.company}
-                          width={32}
-                          height={32}
-                          className="object-contain"
-                        />
-                      </div>
-                      <div className="flex-1">
-                        <h3 className="font-medium">{application.job.title}</h3>
-                        <p className="text-sm text-gray-500">
-                          {application.job.company} • {application.job.location}
-                        </p>
-                      </div>
-                      <div>
-                        <Badge variant="outline" className="mr-2">
-                          {application.job.jobType}
-                        </Badge>
-                        <Badge
-                          className={
-                            application.status === "applied"
-                              ? "bg-launchpad-blue text-white"
-                              : application.status === "interested"
-                                ? "bg-launchpad-lightBlue text-launchpad-blue"
-                                : "bg-launchpad-darkGray text-white"
-                          }
-                        >
-                          {application.status === "applied"
-                            ? "Applied"
-                            : application.status === "interested"
-                              ? "Interested"
-                              : "Rejected"}
-                        </Badge>
-                      </div>
-                      <Button size="sm" variant="outline">
-                        View
-                      </Button>
-                    </MotionDiv>
-                  ))}
-                </div>
-              </CardContent>
-            </Card>
-          </TabsContent>
-        </Tabs>
-
-        {/* Upcoming Events & Recommendations */}
-        <div className="mt-8 grid grid-cols-1 md:grid-cols-2 gap-6">
-          <Card>
-            <CardHeader>
->>>>>>> 45e3f67f
               <div className="flex justify-between items-center">
                 <CardTitle className="text-lg font-medium flex items-center gap-2">
                   <Star className="h-5 w-5" style={{ color: extendedPalette.primaryBlue }} />
                   Job Recommendations
                 </CardTitle>
-<<<<<<< HEAD
                 <Link href="/applicant/jobs">
                   <Button variant="ghost" size="sm">View All</Button>
                 </Link>
-=======
-                <Button variant="ghost" size="sm">
-                  View All
-                </Button>
->>>>>>> 45e3f67f
               </div>
               <CardDescription>Jobs that match your skills and preferences</CardDescription>
             </CardHeader>
             <CardContent className="pt-4">
               <div className="space-y-4">
-<<<<<<< HEAD
                 {recommendations.map((job) => (
                   <div key={job.id} className="p-4 border rounded-lg hover:shadow-md transition-shadow flex items-center gap-4">
                     <div className="h-10 w-10 rounded-full bg-gray-100 flex items-center justify-center">
@@ -815,23 +327,6 @@
                     </div>
                   </div>
                 ))}
-=======
-                <EventCard
-                  title="Tech Co Interview"
-                  date="April 5, 2025"
-                  time="10:00 AM"
-                  type="interview"
-                  company="Tech Co"
-                />
-
-                <EventCard
-                  title="Software Inc Technical Test"
-                  date="April 8, 2025"
-                  time="2:00 PM"
-                  type="assessment"
-                  company="Software Inc"
-                />
->>>>>>> 45e3f67f
               </div>
             </CardContent>
           </Card>
@@ -878,19 +373,12 @@
                   <Users className="h-5 w-5" style={{ color: extendedPalette.primaryGreen }} />
                   Upcoming Interviews
                 </CardTitle>
-<<<<<<< HEAD
                 <Link href="/applicant/calendar">
                   <Button variant="ghost" size="sm">View Calendar</Button>
                 </Link>
-=======
-                <Button variant="ghost" size="sm">
-                  View All
-                </Button>
->>>>>>> 45e3f67f
               </div>
               <CardDescription>Your scheduled interviews</CardDescription>
             </CardHeader>
-<<<<<<< HEAD
             <CardContent className="p-4">
               {upcomingInterviews.length === 0 ? (
                 <div className="text-center py-8">
@@ -899,32 +387,6 @@
                   <p className="text-xs text-gray-500 max-w-xs mx-auto">
                     You don&apos;t have any upcoming interviews. Keep applying to jobs to get interviews!
                   </p>
-=======
-            <CardContent>
-              <div className="space-y-3">
-                <RecommendedJobCard
-                  id={7}
-                  title="Senior Frontend Developer"
-                  company="Enterprise Solutions"
-                  logo="/placeholder-logo.png"
-                  match="95%"
-                  location="Remote"
-                />
-
-                <RecommendedJobCard
-                  id={8}
-                  title="React Developer"
-                  company="App Factory"
-                  logo="/placeholder-logo.png"
-                  match="82%"
-                  location="Philadelphia, PA"
-                />
-
-                <div className="pt-2">
-                  <Button variant="outline" className="w-full">
-                    View More
-                  </Button>
->>>>>>> 45e3f67f
                 </div>
               ) : (
                 <div className="space-y-4">
@@ -968,156 +430,7 @@
   );
 }
 
-<<<<<<< HEAD
 function StatCard({ title, value, icon, isLoading }: { title: string; value: number; icon: React.ReactNode; isLoading: boolean }) {
-=======
-// Draggable Job Card Component with simplified animation
-interface DraggableJobCardProps {
-  application: JobApplication;
-  onDragStart: (id: number) => void;
-  onStatusChange: (id: number, status: JobStatus) => void;
-  isColumnActive: boolean;
-  isDragging: boolean;
-}
-
-function DraggableJobCard({
-  application,
-  onDragStart,
-  onStatusChange,
-  isColumnActive,
-  isDragging,
-}: DraggableJobCardProps) {
-  const statuses: JobStatus[] = ["interested", "applied", "rejected"];
-
-  // Get relative date from ISO string
-  const getRelativeDate = (dateString: string) => {
-    if (!dateString) return "";
-
-    const date = new Date(dateString);
-    const now = new Date();
-    const diffDays = Math.floor(
-      (now.getTime() - date.getTime()) / (1000 * 60 * 60 * 24),
-    );
-
-    if (diffDays === 0) return "Today";
-    if (diffDays === 1) return "Yesterday";
-    if (diffDays < 7) return `${diffDays} days ago`;
-    if (diffDays < 30) return `${Math.floor(diffDays / 7)} weeks ago`;
-    return `${Math.floor(diffDays / 30)} months ago`;
-  };
-
-  // Calculate applied date or due date text
-  const getDateText = () => {
-    if (application.appliedAt) {
-      return `Applied ${getRelativeDate(application.appliedAt)}`;
-    }
-    return "";
-  };
-
-  return (
-    <MotionDiv
-      drag
-      dragSnapToOrigin
-      dragConstraints={{ left: 0, right: 0, top: 0, bottom: 0 }}
-      dragElastic={0.2}
-      onDragStart={() => onDragStart(application.applicationId)}
-      onDragEnd={(event, info) => {
-        // Calculate which column we're closest to based on drag direction
-        if (Math.abs(info.offset.x) > 100) {
-          const direction = info.offset.x > 0 ? 1 : -1;
-          const currentIndex = statuses.indexOf(application.status);
-          const newIndex = currentIndex + direction;
-
-          // Ensure the index is within bounds
-          if (newIndex >= 0 && newIndex < statuses.length) {
-            onStatusChange(application.applicationId, statuses[newIndex]);
-          }
-        }
-      }}
-      whileDrag={{
-        scale: 1.03,
-        boxShadow: "0 8px 20px -5px rgba(0, 0, 0, 0.1)",
-        zIndex: 20,
-      }}
-      initial={{ opacity: 0, y: 10 }}
-      animate={{ opacity: 1, y: 0 }}
-      exit={{ opacity: 0, scale: 0.95, transition: { duration: 0.2 } }}
-      transition={{
-        type: "spring",
-        damping: 25,
-        stiffness: 300,
-      }}
-      className={`cursor-grab active:cursor-grabbing ${isColumnActive ? "z-10" : ""} ${isDragging ? "opacity-50" : ""}`}
-    >
-      <Card className="border shadow-sm hover:shadow-md transition-all duration-200">
-        <CardContent className="p-3">
-          <div className="flex justify-between items-start mb-2">
-            <div className="flex items-center gap-2">
-              <div className="w-8 h-8 rounded-md bg-gray-100 flex items-center justify-center overflow-hidden">
-                <LaunchpadImage
-                  src={application.job.logo || "/placeholder-logo.png"}
-                  alt={application.job.company}
-                  width={24}
-                  height={24}
-                  className="object-contain"
-                />
-              </div>
-              <div>
-                <h3 className="font-semibold text-sm">
-                  {application.job.title}
-                </h3>
-                <p className="text-xs text-gray-500">
-                  {application.job.company}
-                </p>
-              </div>
-            </div>
-            {application.priority && (
-              <Badge
-                className={cn(
-                  "text-xs font-medium",
-                  application.priority === "high"
-                    ? "bg-red-100 text-red-600"
-                    : application.priority === "medium"
-                      ? "bg-amber-100 text-amber-600"
-                      : "bg-green-100 text-green-600",
-                )}
-              >
-                {application.priority}
-              </Badge>
-            )}
-          </div>
-
-          <div className="flex flex-col gap-1 mt-2">
-            <div className="flex justify-between items-center text-xs">
-              <span className="text-gray-500">{application.job.location}</span>
-              <span className="text-gray-500">{application.job.jobType}</span>
-            </div>
-            <div className="flex justify-between items-center text-xs mt-1">
-              <span className="text-gray-500">{getDateText()}</span>
-              <Badge variant="outline" className="text-xs bg-gray-50">
-                ID: {application.applicationId}
-              </Badge>
-            </div>
-          </div>
-        </CardContent>
-      </Card>
-    </MotionDiv>
-  );
-}
-
-// Stats Card Component
-function StatsCard({
-  title,
-  value,
-  icon,
-  color,
-}: {
-  title: string;
-  value: number;
-  icon: React.ReactNode;
-  color: string;
-}) {
->>>>>>> 45e3f67f
   return (
     <Card className="border border-gray-200 shadow-sm">
       <CardContent className="p-6">
@@ -1130,20 +443,15 @@
               <p className="text-2xl font-bold mt-1">{value}</p>
             )}
           </div>
-<<<<<<< HEAD
           <div className="rounded-full p-2 bg-gray-100">
             {icon}
           </div>
-=======
-          <div className={`${color} p-3 rounded-lg text-white`}>{icon}</div>
->>>>>>> 45e3f67f
         </div>
       </CardContent>
     </Card>
   )
 }
 
-<<<<<<< HEAD
 function DashboardSection({ 
   title, 
   description, 
@@ -1255,107 +563,4 @@
   }
   
   return date.toLocaleDateString();
-=======
-// Event Card Component
-function EventCard({
-  title,
-  date,
-  time,
-  type,
-  company,
-}: {
-  title: string;
-  date: string;
-  time: string;
-  type: "interview" | "assessment" | "meeting";
-  company: string;
-}) {
-  return (
-    <MotionDiv
-      className="flex justify-between items-center p-4 bg-muted/30 border border-border/30 rounded-lg shadow-sm"
-      whileHover={{ scale: 1.01, boxShadow: "0 4px 12px rgba(0, 0, 0, 0.05)" }}
-      transition={{ type: "spring", stiffness: 400, damping: 30 }}
-    >
-      <div className="flex items-center gap-3">
-        <div
-          className={cn(
-            "w-10 h-10 rounded-full flex items-center justify-center",
-            type === "interview"
-              ? "bg-blue-500/10 text-blue-500"
-              : type === "assessment"
-                ? "bg-green-500/10 text-green-500"
-                : "bg-orange-500/10 text-orange-500",
-          )}
-        >
-          {type === "interview" ? (
-            <Users className="h-5 w-5" />
-          ) : type === "assessment" ? (
-            <TrendingUp className="h-5 w-5" />
-          ) : (
-            <Calendar className="h-5 w-5" />
-          )}
-        </div>
-        <div>
-          <h3 className="font-medium text-foreground/90">{title}</h3>
-          <p className="text-xs text-muted-foreground/80">
-            {company} • {date} • {time}
-          </p>
-        </div>
-      </div>
-      <Button size="sm" variant="outline" className="border-border/30">
-        {type === "interview"
-          ? "Prepare"
-          : type === "assessment"
-            ? "Start"
-            : "Join"}
-      </Button>
-    </MotionDiv>
-  );
-}
-
-// Recommended Job Card Component
-function RecommendedJobCard({
-  id,
-  title,
-  company,
-  logo,
-  match,
-  location,
-}: {
-  id: number;
-  title: string;
-  company: string;
-  logo: string;
-  match: string;
-  location: string;
-}) {
-  return (
-    <MotionDiv
-      className="p-4 bg-muted/30 border border-border/30 rounded-lg shadow-sm flex items-center gap-3"
-      whileHover={{ scale: 1.01, boxShadow: "0 4px 12px rgba(0, 0, 0, 0.05)" }}
-      transition={{ type: "spring", stiffness: 400, damping: 30 }}
-    >
-      <div className="w-10 h-10 rounded-full bg-muted/50 flex items-center justify-center overflow-hidden">
-        <LaunchpadImage
-          src={logo}
-          alt={company}
-          width={24}
-          height={24}
-          className="object-contain"
-        />
-      </div>
-      <div className="flex-1" data-job-id={id}>
-        <div className="flex justify-between items-start">
-          <div>
-            <h3 className="font-medium text-sm text-foreground/90">{title}</h3>
-            <p className="text-xs text-muted-foreground/80">
-              {company} • {location}
-            </p>
-          </div>
-          <Badge className="bg-green-500/10 text-green-500">{match}</Badge>
-        </div>
-      </div>
-    </MotionDiv>
-  );
->>>>>>> 45e3f67f
 }