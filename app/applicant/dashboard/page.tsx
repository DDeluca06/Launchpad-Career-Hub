--- conflicted
+++ resolved
@@ -2,21 +2,13 @@
 
 import { useEffect, useState } from "react";
 import { DashboardLayout } from "@/components/dashboard-layout";
-<<<<<<< HEAD
-import { KanbanPage } from "@/components/kanban/KanbanPage";
-=======
 import KanbanBoard from "@/components/kanban-board";
->>>>>>> f5546a6d
 import { Button } from "@/components/ui/basic/button";
 import { useRouter } from "next/navigation";
 import { Card } from "@/components/ui/basic/card";
 import { Plus, RefreshCw, Info, Briefcase, Calendar, CheckCircle2 } from "lucide-react";
 import { Alert, AlertTitle, AlertDescription } from "@/components/ui/feedback/alert";
 import { toast } from "@/components/ui/feedback/use-toast";
-<<<<<<< HEAD
-import {KanbanBoard} from "@/components/kanban";
-=======
->>>>>>> f5546a6d
 
 // Define types for our dashboard data
 interface Application {
@@ -87,24 +79,6 @@
   const [hasRecommendations, setHasRecommendations] = useState(false);
 
   // Prevent default form submissions and navigation
-<<<<<<< HEAD
-  useEffect(() => {
-    const preventSubmit = (e: Event) => {
-      if ((e.target as HTMLElement).tagName === 'FORM') {
-        e.preventDefault();
-        console.log('Form submission prevented');
-      }
-    };
-
-    document.addEventListener('submit', preventSubmit);
-    return () => {
-      document.removeEventListener('submit', preventSubmit);
-    };
-  }, []);
-
-  // Load dashboard data from our API
-  useEffect(() => {
-=======
   useEffect(() => {
     const preventSubmit = (e: Event) => {
       if ((e.target as HTMLElement).tagName === 'FORM') {
@@ -121,20 +95,13 @@
 
   // Load dashboard data from our API
   useEffect(() => {
->>>>>>> f5546a6d
     const loadDashboardData = async () => {
       try {
         setLoading(true);
         const response = await fetch('/api/applicant/dashboard');
-<<<<<<< HEAD
-
-        const responseData = await response.json();
-
-=======
         
         const responseData = await response.json();
         
->>>>>>> f5546a6d
         if (!response.ok) {
           // Handle specific error types
           if (response.status === 503) {
@@ -149,17 +116,10 @@
         console.log('Dashboard data:', responseData); // Debug log
         setData(responseData);
         setError(null); // Clear any previous errors
-<<<<<<< HEAD
-
-        // Check if there are any recommendations
-        const hasRecs = responseData.applications.some((app: Application) =>
-            app.subStage === 'referrals'
-=======
         
         // Check if there are any recommendations
         const hasRecs = responseData.applications.some((app: Application) => 
           app.subStage === 'referrals'
->>>>>>> f5546a6d
         );
         setHasRecommendations(hasRecs);
       } catch (error) {
@@ -204,21 +164,13 @@
           isRecommendation: true
         };
       }
-<<<<<<< HEAD
-
-=======
-      
->>>>>>> f5546a6d
+      
       // Regular application handling
       // Map API status to Kanban status
       const status = STATUS_MAP[app.status] || 'applied';
       // Get sub-stage if applicable
       const subStage = SUB_STAGE_MAP[app.status] || null;
-<<<<<<< HEAD
-
-=======
-      
->>>>>>> f5546a6d
+      
       return {
         id: app.id,
         status: status,
@@ -244,21 +196,13 @@
   const handleStatusChange = async (applicationId: string, newStatus: string, subStage?: string) => {
     try {
       console.log(`Attempting to update application ${applicationId} to: ${newStatus} (${subStage || 'no sub-stage'})`);
-<<<<<<< HEAD
-
-=======
-      
->>>>>>> f5546a6d
+      
       // Show toast notification for status change
       toast({
         title: "Updating status...",
         description: `Moving application to ${newStatus}${subStage ? ` (${subStage})` : ''}`,
       });
-<<<<<<< HEAD
-
-=======
-      
->>>>>>> f5546a6d
+      
       // Direct API call with exactly what columns need
       const response = await fetch(`/api/applicant/update-app-status`, {
         method: 'POST',
@@ -286,31 +230,19 @@
 
       // Refresh the dashboard data
       setRetryCount(prev => prev + 1);
-<<<<<<< HEAD
-
-=======
-      
->>>>>>> f5546a6d
+      
       // Return a resolved promise to indicate success
       return Promise.resolve();
     } catch (error) {
       console.error('Error updating application status:', error);
-<<<<<<< HEAD
-
-=======
-      
->>>>>>> f5546a6d
+      
       // Show error toast
       toast({
         title: "Error updating status",
         description: error instanceof Error ? error.message : "An unexpected error occurred",
         variant: "destructive",
       });
-<<<<<<< HEAD
-
-=======
-      
->>>>>>> f5546a6d
+      
       // Return a rejected promise to indicate failure
       return Promise.reject(error);
     }
@@ -330,23 +262,6 @@
   // Calculate statistics for the dashboard
   const calculateStats = () => {
     if (!data?.applications) return { total: 0, active: 0, interviews: 0, offers: 0 };
-<<<<<<< HEAD
-
-    const total = data.applications.length;
-    const active = data.applications.filter(app =>
-        app.status !== 'REJECTED' && app.status !== 'OFFER_ACCEPTED'
-    ).length;
-    const interviews = data.applications.filter(app =>
-        app.status === 'PHONE_SCREENING' ||
-        app.status === 'INTERVIEW_STAGE' ||
-        app.status === 'FINAL_INTERVIEW_STAGE'
-    ).length;
-    const offers = data.applications.filter(app =>
-        app.status === 'OFFER_EXTENDED' ||
-        app.status === 'NEGOTIATION'
-    ).length;
-
-=======
     
     const total = data.applications.length;
     const active = data.applications.filter(app => 
@@ -362,7 +277,6 @@
       app.status === 'NEGOTIATION'
     ).length;
     
->>>>>>> f5546a6d
     return { total, active, interviews, offers };
   };
 
@@ -371,53 +285,6 @@
 
   if (loading) {
     return (
-<<<<<<< HEAD
-        <DashboardLayout>
-          <div className="container py-6 px-4 mx-auto pb-24">
-            <div className="flex flex-col space-y-6">
-              {/* Header Skeleton */}
-              <div className="flex justify-between items-center">
-                <div className="space-y-2">
-                  <div className="h-8 bg-gray-200 rounded w-32"></div>
-                  <div className="h-4 bg-gray-200 rounded w-48"></div>
-                </div>
-                <div className="h-10 bg-gray-200 rounded w-24"></div>
-              </div>
-
-              {/* Stats Cards Skeleton */}
-              <div className="grid grid-cols-1 md:grid-cols-2 lg:grid-cols-3 gap-6 mb-8">
-                {[1, 2, 3].map((i) => (
-                    <div key={i} className="bg-white rounded-lg shadow p-6 space-y-3">
-                      <div className="h-4 bg-gray-200 rounded w-24"></div>
-                      <div className="h-8 bg-gray-200 rounded w-16"></div>
-                    </div>
-                ))}
-              </div>
-
-              {/* Kanban Board Skeleton */}
-              <div className="mb-8">
-                <div className="flex items-center justify-between mb-4">
-                  <div className="h-6 bg-gray-200 rounded w-40"></div>
-                </div>
-                <div className="overflow-x-auto">
-                  <div className="min-w-[1000px]">
-                    <div className="grid grid-cols-5 gap-4">
-                      {[1, 2, 3, 4, 5].map((col) => (
-                          <div key={col} className="flex flex-col space-y-4">
-                            <div className="h-5 bg-gray-200 rounded w-20"></div>
-                            <div className="flex-1 bg-gray-50 rounded-lg p-3 min-h-[500px] space-y-3">
-                              {[1, 2, 3].map((card) => (
-                                  <div key={card} className="bg-white rounded-lg p-4 space-y-2">
-                                    <div className="h-4 bg-gray-200 rounded w-3/4"></div>
-                                    <div className="h-3 bg-gray-200 rounded w-1/2"></div>
-                                    <div className="h-2 bg-gray-200 rounded w-1/3"></div>
-                                  </div>
-                              ))}
-                            </div>
-                          </div>
-                      ))}
-                    </div>
-=======
       <DashboardLayout>
         <div className="container py-6 px-4 mx-auto pb-24">
           <div className="flex flex-col space-y-6">
@@ -462,31 +329,11 @@
                         </div>
                       </div>
                     ))}
->>>>>>> f5546a6d
                   </div>
                 </div>
               </div>
             </div>
           </div>
-<<<<<<< HEAD
-        </DashboardLayout>
-    );
-  }
-
-  if (error) {
-    return (
-        <DashboardLayout>
-          <div className="container py-6 px-4 mx-auto">
-            <div className="bg-red-50 border border-red-200 text-red-700 px-6 py-4 rounded flex flex-col items-center">
-              <h2 className="text-lg font-semibold mb-2">Unable to load dashboard</h2>
-              <p className="mb-4">{error.message}</p>
-              <Button
-                  onClick={handleRetry}
-                  variant="outline"
-                  className="flex items-center gap-2"
-              >
-                <RefreshCw className="h-4 w-4" /> Try Again
-=======
         </div>
       </DashboardLayout>
     );
@@ -497,7 +344,6 @@
       <DashboardLayout>
         <div className="container py-6 px-4 mx-auto">
           <div className="bg-red-50 border border-red-200 text-red-700 px-6 py-4 rounded flex flex-col items-center">
-            <h2 className="text-lg font-semibold mb-2">Unable to load dashboard</h2>
             <p className="mb-4">{error.message}</p>
             <Button 
               onClick={handleRetry}
@@ -537,147 +383,10 @@
               >
                 <Plus className="h-4 w-4" />
                 Find Jobs
->>>>>>> f5546a6d
               </Button>
             </div>
           </div>
-        </DashboardLayout>
-    );
-  }
-
-<<<<<<< HEAD
-  return (
-      <DashboardLayout>
-        <div className="container py-6 px-4 mx-auto pb-24">
-          <div className="flex flex-col space-y-6">
-            <div className="flex flex-wrap justify-between items-center gap-4">
-              <div>
-                <h1 className="text-2xl font-bold">Application Board</h1>
-                <p className="text-gray-500">Track your job applications</p>
-              </div>
-              <div className="flex flex-wrap gap-2">
-                <Button
-                    variant="outline"
-                    onClick={handleRetry}
-                    className="gap-2"
-                    disabled={loading}
-                >
-                  <RefreshCw className={`h-4 w-4 ${loading ? 'animate-spin' : ''}`} />
-                  {loading ? 'Refreshing...' : 'Refresh'}
-                </Button>
-                <Button
-                    onClick={() => router.push('/applicant/jobs')}
-                    className="gap-2"
-                >
-                  <Plus className="h-4 w-4" />
-                  Find Jobs
-                </Button>
-              </div>
-            </div>
-
-            {/* Stats summary */}
-            <div className="grid grid-cols-2 md:grid-cols-4 gap-4">
-              <Card className="p-4 bg-white border">
-                <div className="flex items-center justify-between">
-                  <div>
-                    <p className="text-sm text-gray-500">Total Applications</p>
-                    <p className="text-2xl font-bold">{stats.total}</p>
-                  </div>
-                  <div className="h-10 w-10 rounded-full bg-blue-100 flex items-center justify-center">
-                    <Briefcase className="h-5 w-5 text-blue-700" />
-                  </div>
-                </div>
-              </Card>
-              <Card className="p-4 bg-white border">
-                <div className="flex items-center justify-between">
-                  <div>
-                    <p className="text-sm text-gray-500">Active Applications</p>
-                    <p className="text-2xl font-bold">{stats.active}</p>
-                  </div>
-                  <div className="h-10 w-10 rounded-full bg-green-100 flex items-center justify-center">
-                    <RefreshCw className="h-5 w-5 text-green-700" />
-                  </div>
-                </div>
-              </Card>
-              <Card className="p-4 bg-white border">
-                <div className="flex items-center justify-between">
-                  <div>
-                    <p className="text-sm text-gray-500">Interviews</p>
-                    <p className="text-2xl font-bold">{stats.interviews}</p>
-                  </div>
-                  <div className="h-10 w-10 rounded-full bg-purple-100 flex items-center justify-center">
-                    <Calendar className="h-5 w-5 text-purple-700" />
-                  </div>
-                </div>
-              </Card>
-              <Card className="p-4 bg-white border">
-                <div className="flex items-center justify-between">
-                  <div>
-                    <p className="text-sm text-gray-500">Offers</p>
-                    <p className="text-2xl font-bold">{stats.offers}</p>
-                  </div>
-                  <div className="h-10 w-10 rounded-full bg-amber-100 flex items-center justify-center">
-                    <CheckCircle2 className="h-5 w-5 text-amber-700" />
-                  </div>
-                </div>
-              </Card>
-            </div>
-
-            {/* Recommendation alert */}
-            {hasRecommendations && (
-                <Alert className="bg-amber-50 border-amber-200">
-                  <Info className="h-5 w-5 text-amber-500" />
-                  <AlertTitle className="text-amber-800">New Job Recommendations</AlertTitle>
-                  <AlertDescription className="text-amber-700">
-                    Your Career Launch advisor has recommended jobs for you. Check the &quot;Referrals&quot; column to see them.
-                  </AlertDescription>
-                </Alert>
-            )}
-
-            {/* Error state */}
-            {error && (
-                <Card className="p-6 bg-red-50 border-red-200">
-                  <div className="flex flex-col space-y-4">
-                    <div className="flex items-center">
-                      <div className="mr-4 flex-shrink-0 rounded-full bg-red-100 p-2">
-                        <svg className="h-6 w-6 text-red-600" fill="none" viewBox="0 0 24 24" stroke="currentColor">
-                          <path strokeLinecap="round" strokeLinejoin="round" strokeWidth="2" d="M12 9v2m0 4h.01m-6.938 4h13.856c1.54 0 2.502-1.667 1.732-3L13.732 4c-.77-1.333-2.694-1.333-3.464 0L3.34 16c-.77 1.333.192 3 1.732 3z" />
-                        </svg>
-                      </div>
-                      <div>
-                        <h3 className="text-lg font-medium text-red-800">{(error as ApiError).error}</h3>
-                        <div className="mt-2 text-sm text-red-700">
-                          <p>{(error as ApiError).message || 'An error occurred while loading your data.'}</p>
-                        </div>
-                      </div>
-                    </div>
-                    <div className="pl-12">
-                      <Button
-                          onClick={handleRetry}
-                          variant="outline"
-                          className="gap-2"
-                      >
-                        <RefreshCw className="h-4 w-4" />
-                        Retry
-                      </Button>
-                    </div>
-                  </div>
-                </Card>
-            )}
-
-            {/* Kanban board with loading state */}
-            <div className="mt-4">
-              <KanbanBoard
-                  applications={kanbanApplications}
-                  isLoading={loading}
-                  onStatusChange={handleStatusChange}
-                  onViewJobDetails={handleViewJobDetails}
-              />
-            </div>
-          </div>
-        </div>
-      </DashboardLayout>
-=======
+
           {/* Stats summary */}
           <div className="grid grid-cols-2 md:grid-cols-4 gap-4">
             <Card className="p-4 bg-white border">
@@ -780,6 +489,5 @@
         </div>
       </div>
     </DashboardLayout>
->>>>>>> f5546a6d
   );
 }