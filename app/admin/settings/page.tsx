"use client";

import { useState, useEffect, useContext, useCallback } from "react";
import { useRouter } from "next/navigation";
import { DashboardLayout } from "@/components/dashboard-layout";
<<<<<<< HEAD
import { Card, CardHeader, CardTitle, CardDescription } from "@/components/ui/basic/card";
import { AuthContext } from "@/app/providers";
import { toast } from "@/components/ui/feedback/use-toast";
import { extendedPalette } from "@/lib/colors";
import { SettingsHeader } from "@/components/Admin/Settings/SettingsHeader";
import { SettingsTabs } from "@/components/Admin/Settings/SettingsTabs";
=======
import {
  Card,
  CardDescription,
  CardHeader,
  CardTitle,
} from "@/components/ui/basic/card";
import { Button } from "@/components/ui/basic/button";
import { Input } from "@/components/ui/form/input";
import {
  Tabs,
  TabsContent,
  TabsList,
  TabsTrigger,
} from "@/components/ui/navigation/tabs";
import { Switch } from "@/components/ui/basic/switch";
import { Badge } from "@/components/ui/basic/badge";
import { Avatar, AvatarFallback } from "@/components/ui/basic/avatar";
import {
  Shield,
  UserCircle,
  Search,
  Sun,
  Moon,
} from "lucide-react";
import { useTheme } from "next-themes";
>>>>>>> e7d65e26

interface User {
  id: number;
  email: string;
  firstName: string;
  lastName: string;
  isAdmin: boolean;
  program: string;
<<<<<<< HEAD
=======
  createdAt: string;
>>>>>>> e7d65e26
}

/**
 * Renders a simplified admin settings page with theme selection and user access management.
 */
export default function SettingsPage() {
  const [users, setUsers] = useState<User[]>([]);
<<<<<<< HEAD
  const [isLoading, setIsLoading] = useState(true);
  const { session, loading } = useContext(AuthContext);
  const router = useRouter();
=======
  const [selectedUser, setSelectedUser] = useState<User | null>(null);
  const [isUpdating, setIsUpdating] = useState<number | null>(null);
  const [error, setError] = useState<string | null>(null);
  const [searchQuery, setSearchQuery] = useState("");
  const [isLoading, setIsLoading] = useState(true);

  const router = useRouter();

  // Simplified settings state
  const [settings, setSettings] = useState({
    appearance: {
      colorMode: theme || "light", // light, dark
    },
  });
>>>>>>> e7d65e26

  // Protect route - redirect if not admin
  useEffect(() => {
<<<<<<< HEAD
    if (!loading && (!session?.user || !session?.user?.isAdmin)) {
      router.push('/login');
=======
    const fetchUsers = async () => {
      try {
        const response = await fetch('/api/users');
        if (!response.ok) {
          throw new Error('Failed to fetch users');
        }
        const data = await response.json();
        if (data.success) {
          setUsers(data.data);
        }
      } catch (err) {
        setError("Failed to fetch users");
      } finally {
        setIsLoading(false);
      }
    };

    fetchUsers();
  }, []);

  const handleSettingChange = (
    section: string,
    key: string,
    value: string | boolean | number,
  ) => {
    if (section === "appearance" && key === "colorMode") {
      setTheme(value as string);
>>>>>>> e7d65e26
    }
  }, [session, loading, router]);

<<<<<<< HEAD
  // Load users
  const fetchUsers = useCallback(async () => {
    try {
      setIsLoading(true);
      const response = await fetch('/api/users');
      
      if (!response.ok) {
        throw new Error('Failed to fetch users');
      }
      
      const data = await response.json();
      
      if (data.success) {
        setUsers(data.users);
      } else {
        throw new Error(data.error || 'Unknown error occurred');
      }
    } catch (error) {
      console.error('Error fetching users:', error);
      toast({
        title: "Error",
        description: "Failed to load users. Please try again.",
        variant: "destructive",
      });
=======
    setSettings((prev) => ({
      ...prev,
      [section]: {
        ...prev[section as keyof typeof prev],
        [key]: value,
      },
    }));
  };

  const handleUpdateAdminStatus = async (user: User) => {
    setIsUpdating(user.id);
    try {
      const response = await fetch(`/api/users/${user.id}/admin`, {
        method: 'PATCH',
        headers: {
          'Content-Type': 'application/json',
        },
        body: JSON.stringify({
          isAdmin: !user.isAdmin,
        }),
      });

      if (!response.ok) {
        throw new Error('Failed to update user');
      }

      const updatedUser = await response.json();
      setUsers(users.map((u) => (u.id === user.id ? updatedUser : u)));
    } catch (err) {
      setError("Failed to update user");
>>>>>>> e7d65e26
    } finally {
      setIsLoading(false);
    }
<<<<<<< HEAD
  }, []);
=======
  };

  const handleDeleteUser = async (user: User) => {
    if (!confirm(`Are you sure you want to delete ${user.firstName} ${user.lastName}?`)) {
      return;
    }

    try {
      const response = await fetch(`/api/users/${user.id}`, {
        method: 'DELETE',
      });

      if (!response.ok) {
        throw new Error('Failed to delete user');
      }

      setUsers(users.filter((u) => u.id !== user.id));
    } catch (err) {
      setError("Failed to delete user");
    }
  };

  const filteredUsers = users.filter((user) =>
    `${user.firstName} ${user.lastName} ${user.email}`
      .toLowerCase()
      .includes(searchQuery.toLowerCase())
  );

  const [user, setUser] = useState<User | null>(null);
>>>>>>> e7d65e26

  useEffect(() => {
<<<<<<< HEAD
    if (session?.user?.isAdmin) {
      fetchUsers();
    }
  }, [session, fetchUsers]);

  // Handle user updates
  const handleUserUpdate = (updatedUser: User) => {
    setUsers(prevUsers => 
      prevUsers.map(user => 
        user.id === updatedUser.id ? updatedUser : user
      )
    );
  };
=======
    const checkAuth = async () => {
      try {
        const response = await fetch('/api/users/current');
        if (!response.ok) {
          router.push('/login');
          return;
        }
        const data = await response.json();
        if (!data.success || !data.data.isAdmin) {
          router.push('/login');
          return;
        }
        setUser(data.data);
      } catch (err) {
        console.error('Auth check failed:', err);
        router.push('/login');
      }
    };

    checkAuth();
  }, [router]);
>>>>>>> e7d65e26

  if (loading) {
    return (
      <div className="flex min-h-screen items-center justify-center">
        <div className="animate-spin rounded-full h-12 w-12 border-t-2 border-b-2 border-blue-500"></div>
      </div>
    );
  }

<<<<<<< HEAD
  if (!session?.user) return null;
=======
  const handleSave = async () => {
    if (!selectedUser) return;

    try {
      const response = await fetch(`/api/users/${selectedUser.id}/admin`, {
        method: "PUT",
        headers: {
          "Content-Type": "application/json",
        },
        body: JSON.stringify({
          email: selectedUser.email,
          firstName: selectedUser.firstName,
          lastName: selectedUser.lastName,
          isAdmin: selectedUser.isAdmin,
          program: selectedUser.program,
        }),
      });

      if (!response.ok) {
        throw new Error("Failed to update user");
      }

      const data = await response.json();
      if (data.success) {
        setUsers(users.map((user) => 
          user.id === selectedUser.id ? { ...user, ...selectedUser } : user
        ));
        setSelectedUser(null);
      }
    } catch (error) {
      console.error("Error updating user:", error);
    }
  };
>>>>>>> e7d65e26

  return (
    <DashboardLayout isAdmin={true}>
      <div className="container py-6 px-4 mx-auto pb-24">
        <SettingsHeader 
          title="Settings"
          description="Manage your admin preferences and user access"
        />

        <Card 
          className="border shadow-lg overflow-hidden"
          style={{ borderColor: extendedPalette.lightBlue }}
        >
          <CardHeader 
            className="border-b"
            style={{ 
              backgroundColor: extendedPalette.offWhite,
              borderColor: extendedPalette.lightBlue 
            }}
          >
            <CardTitle 
              className="text-lg"
              style={{ color: extendedPalette.primaryBlue }}
            >
              Admin Settings
            </CardTitle>
            <CardDescription style={{ color: extendedPalette.darkGray }}>
              Customize your admin experience and manage user access
            </CardDescription>
          </CardHeader>

<<<<<<< HEAD
          <SettingsTabs 
            users={users}
            currentUserId={parseInt(session.user.id)}
            isLoading={isLoading}
            defaultTab="appearance"
            onUserUpdate={handleUserUpdate}
          />
=======
          <Tabs value={activeTab} onValueChange={setActiveTab}>
            <TabsList className="mx-6 mt-4 mb-0 border-b w-[400px] bg-muted/20">
              <TabsTrigger
                value="appearance"
                className="flex gap-2 items-center data-[state=active]:bg-background data-[state=active]:text-foreground data-[state=active]:shadow-sm"
              >
                <Sun className="h-4 w-4" />
                Appearance
              </TabsTrigger>
              <TabsTrigger
                value="userAccess"
                className="flex gap-2 items-center data-[state=active]:bg-background data-[state=active]:text-foreground data-[state=active]:shadow-sm"
              >
                <UserCircle className="h-4 w-4" />
                User Access
              </TabsTrigger>
            </TabsList>

            {/* Theme Switching */}
            <TabsContent value="appearance" className="p-6 pt-6">
              <div className="space-y-6">
                <div>
                  <h3 className="text-sm font-medium mb-3 text-foreground/90">
                    Theme Preference
                  </h3>
                  <div className="grid grid-cols-2 gap-4 max-w-xs">
                    <Button
                      variant={
                        settings.appearance.colorMode === "light"
                          ? "default"
                          : "outline"
                      }
                      className="justify-start w-full shadow-sm hover:shadow-md transition-shadow"
                      onClick={() =>
                        handleSettingChange("appearance", "colorMode", "light")
                      }
                    >
                      <Sun className="h-4 w-4 mr-2" />
                      Light
                    </Button>
                    <Button
                      variant={
                        settings.appearance.colorMode === "dark"
                          ? "default"
                          : "outline"
                      }
                      className="justify-start w-full shadow-sm hover:shadow-md transition-shadow"
                      onClick={() =>
                        handleSettingChange("appearance", "colorMode", "dark")
                      }
                    >
                      <Moon className="h-4 w-4 mr-2" />
                      Dark
                    </Button>
                  </div>
                </div>
              </div>
            </TabsContent>

            {/* User Access */}
            <TabsContent value="userAccess" className="px-6 pt-6 pb-0">
              <div className="space-y-4">
                <div className="relative max-w-md">
                  <Search className="absolute left-3 top-1/2 -translate-y-1/2 h-4 w-4 text-muted-foreground/70" />
                  <Input
                    placeholder="Search users..."
                    className="pl-9 bg-muted/50 border-border/50 shadow-sm focus:shadow-md transition-shadow"
                    value={searchQuery}
                    onChange={(e: React.ChangeEvent<HTMLInputElement>) =>
                      setSearchQuery(e.target.value)
                    }
                  />
                </div>

                <div className="overflow-hidden rounded-lg border border-border/50 shadow-sm">
                  <table className="w-full">
                    <thead className="text-xs uppercase text-muted-foreground/80 bg-muted/20">
                      <tr>
                        <th className="px-4 py-2 text-left w-1/3">User</th>
                        <th className="px-4 py-2 text-left w-1/3">Email</th>
                        <th className="px-4 py-2 text-left w-1/5">Role</th>
                        <th className="px-4 py-2 text-left w-1/6">Admin</th>
                      </tr>
                    </thead>
                    <tbody className="divide-y divide-border/50">
                      {isLoading ? (
                        Array.from({ length: 3 }).map((_, i) => (
                          <tr key={i} className="animate-pulse">
                            <td className="px-4 py-3">
                              <div className="flex items-center">
                                <div className="h-8 w-8 rounded-full bg-muted/50"></div>
                                <div className="ml-3 h-4 w-24 bg-muted/50 rounded"></div>
                              </div>
                            </td>
                            <td className="px-4 py-3">
                              <div className="h-4 w-32 bg-muted/50 rounded"></div>
                            </td>
                            <td className="px-4 py-3">
                              <div className="h-5 w-20 bg-muted/50 rounded"></div>
                            </td>
                            <td className="px-4 py-3">
                              <div className="h-5 w-10 bg-muted/50 rounded"></div>
                            </td>
                          </tr>
                        ))
                      ) : filteredUsers.length === 0 ? (
                        <tr>
                          <td
                            colSpan={4}
                            className="px-4 py-4 text-center text-muted-foreground/70"
                          >
                            No users found
                          </td>
                        </tr>
                      ) : (
                        filteredUsers.map((user) => {
                          // Generate initials for avatar
                          const initials = user.email
                            .split("@")[0]
                            .split(".")
                            .map((word: string) => word[0])
                            .join("")
                            .toUpperCase()
                            .slice(0, 2);

                          return (
                            <tr
                              key={user.id}
                              className="hover:bg-muted/30 transition-colors"
                            >
                              <td className="px-4 py-3">
                                <div className="flex items-center">
                                  <Avatar className="h-8 w-8 bg-muted/50 text-foreground/90 shadow-sm">
                                    <AvatarFallback>{initials}</AvatarFallback>
                                  </Avatar>
                                  <span className="ml-3 font-medium text-foreground/90">
                                    {user.email}
                                  </span>
                                </div>
                              </td>
                              <td className="px-4 py-3 text-muted-foreground/80">
                                {user.email}
                              </td>
                              <td className="px-4 py-3">
                                <Badge
                                  variant={user.isAdmin ? "default" : "outline"}
                                  className="text-xs shadow-sm"
                                >
                                  {user.isAdmin ? (
                                    <>
                                      <Shield className="h-3 w-3 mr-1" />
                                      admin
                                    </>
                                  ) : (
                                    "user"
                                  )}
                                </Badge>
                              </td>
                              <td className="px-4 py-3">
                                <Switch
                                  checked={user.isAdmin}
                                  onCheckedChange={() =>
                                    handleUpdateAdminStatus(user)
                                  }
                                  className="shadow-sm"
                                  disabled={isUpdating === user.id}
                                />
                              </td>
                            </tr>
                          );
                        })
                      )}
                    </tbody>
                  </table>
                </div>
              </div>
            </TabsContent>
          </Tabs>
>>>>>>> e7d65e26
        </Card>

        {selectedUser && (
          <div className="mt-4 p-4 border rounded-lg">
            <h3 className="text-lg font-semibold mb-2">User Details</h3>
            <p>Name: {selectedUser.firstName} {selectedUser.lastName}</p>
            <p>Email: {selectedUser.email}</p>
            <p>Program: {selectedUser.program}</p>
            <p>Admin Status: {selectedUser.isAdmin ? "Yes" : "No"}</p>
          </div>
        )}
      </div>
    </DashboardLayout>
  );
}<|MERGE_RESOLUTION|>--- conflicted
+++ resolved
@@ -3,40 +3,12 @@
 import { useState, useEffect, useContext, useCallback } from "react";
 import { useRouter } from "next/navigation";
 import { DashboardLayout } from "@/components/dashboard-layout";
-<<<<<<< HEAD
 import { Card, CardHeader, CardTitle, CardDescription } from "@/components/ui/basic/card";
 import { AuthContext } from "@/app/providers";
 import { toast } from "@/components/ui/feedback/use-toast";
 import { extendedPalette } from "@/lib/colors";
 import { SettingsHeader } from "@/components/Admin/Settings/SettingsHeader";
 import { SettingsTabs } from "@/components/Admin/Settings/SettingsTabs";
-=======
-import {
-  Card,
-  CardDescription,
-  CardHeader,
-  CardTitle,
-} from "@/components/ui/basic/card";
-import { Button } from "@/components/ui/basic/button";
-import { Input } from "@/components/ui/form/input";
-import {
-  Tabs,
-  TabsContent,
-  TabsList,
-  TabsTrigger,
-} from "@/components/ui/navigation/tabs";
-import { Switch } from "@/components/ui/basic/switch";
-import { Badge } from "@/components/ui/basic/badge";
-import { Avatar, AvatarFallback } from "@/components/ui/basic/avatar";
-import {
-  Shield,
-  UserCircle,
-  Search,
-  Sun,
-  Moon,
-} from "lucide-react";
-import { useTheme } from "next-themes";
->>>>>>> e7d65e26
 
 interface User {
   id: number;
@@ -45,10 +17,6 @@
   lastName: string;
   isAdmin: boolean;
   program: string;
-<<<<<<< HEAD
-=======
-  createdAt: string;
->>>>>>> e7d65e26
 }
 
 /**
@@ -56,65 +24,17 @@
  */
 export default function SettingsPage() {
   const [users, setUsers] = useState<User[]>([]);
-<<<<<<< HEAD
   const [isLoading, setIsLoading] = useState(true);
   const { session, loading } = useContext(AuthContext);
   const router = useRouter();
-=======
-  const [selectedUser, setSelectedUser] = useState<User | null>(null);
-  const [isUpdating, setIsUpdating] = useState<number | null>(null);
-  const [error, setError] = useState<string | null>(null);
-  const [searchQuery, setSearchQuery] = useState("");
-  const [isLoading, setIsLoading] = useState(true);
-
-  const router = useRouter();
-
-  // Simplified settings state
-  const [settings, setSettings] = useState({
-    appearance: {
-      colorMode: theme || "light", // light, dark
-    },
-  });
->>>>>>> e7d65e26
 
   // Protect route - redirect if not admin
   useEffect(() => {
-<<<<<<< HEAD
     if (!loading && (!session?.user || !session?.user?.isAdmin)) {
       router.push('/login');
-=======
-    const fetchUsers = async () => {
-      try {
-        const response = await fetch('/api/users');
-        if (!response.ok) {
-          throw new Error('Failed to fetch users');
-        }
-        const data = await response.json();
-        if (data.success) {
-          setUsers(data.data);
-        }
-      } catch (err) {
-        setError("Failed to fetch users");
-      } finally {
-        setIsLoading(false);
-      }
-    };
-
-    fetchUsers();
-  }, []);
-
-  const handleSettingChange = (
-    section: string,
-    key: string,
-    value: string | boolean | number,
-  ) => {
-    if (section === "appearance" && key === "colorMode") {
-      setTheme(value as string);
->>>>>>> e7d65e26
     }
   }, [session, loading, router]);
 
-<<<<<<< HEAD
   // Load users
   const fetchUsers = useCallback(async () => {
     try {
@@ -139,77 +59,12 @@
         description: "Failed to load users. Please try again.",
         variant: "destructive",
       });
-=======
-    setSettings((prev) => ({
-      ...prev,
-      [section]: {
-        ...prev[section as keyof typeof prev],
-        [key]: value,
-      },
-    }));
-  };
-
-  const handleUpdateAdminStatus = async (user: User) => {
-    setIsUpdating(user.id);
-    try {
-      const response = await fetch(`/api/users/${user.id}/admin`, {
-        method: 'PATCH',
-        headers: {
-          'Content-Type': 'application/json',
-        },
-        body: JSON.stringify({
-          isAdmin: !user.isAdmin,
-        }),
-      });
-
-      if (!response.ok) {
-        throw new Error('Failed to update user');
-      }
-
-      const updatedUser = await response.json();
-      setUsers(users.map((u) => (u.id === user.id ? updatedUser : u)));
-    } catch (err) {
-      setError("Failed to update user");
->>>>>>> e7d65e26
     } finally {
       setIsLoading(false);
     }
-<<<<<<< HEAD
   }, []);
-=======
-  };
-
-  const handleDeleteUser = async (user: User) => {
-    if (!confirm(`Are you sure you want to delete ${user.firstName} ${user.lastName}?`)) {
-      return;
-    }
-
-    try {
-      const response = await fetch(`/api/users/${user.id}`, {
-        method: 'DELETE',
-      });
-
-      if (!response.ok) {
-        throw new Error('Failed to delete user');
-      }
-
-      setUsers(users.filter((u) => u.id !== user.id));
-    } catch (err) {
-      setError("Failed to delete user");
-    }
-  };
-
-  const filteredUsers = users.filter((user) =>
-    `${user.firstName} ${user.lastName} ${user.email}`
-      .toLowerCase()
-      .includes(searchQuery.toLowerCase())
-  );
-
-  const [user, setUser] = useState<User | null>(null);
->>>>>>> e7d65e26
 
   useEffect(() => {
-<<<<<<< HEAD
     if (session?.user?.isAdmin) {
       fetchUsers();
     }
@@ -223,29 +78,7 @@
       )
     );
   };
-=======
-    const checkAuth = async () => {
-      try {
-        const response = await fetch('/api/users/current');
-        if (!response.ok) {
-          router.push('/login');
-          return;
-        }
-        const data = await response.json();
-        if (!data.success || !data.data.isAdmin) {
-          router.push('/login');
-          return;
-        }
-        setUser(data.data);
-      } catch (err) {
-        console.error('Auth check failed:', err);
-        router.push('/login');
-      }
-    };
 
-    checkAuth();
-  }, [router]);
->>>>>>> e7d65e26
 
   if (loading) {
     return (
@@ -255,43 +88,7 @@
     );
   }
 
-<<<<<<< HEAD
   if (!session?.user) return null;
-=======
-  const handleSave = async () => {
-    if (!selectedUser) return;
-
-    try {
-      const response = await fetch(`/api/users/${selectedUser.id}/admin`, {
-        method: "PUT",
-        headers: {
-          "Content-Type": "application/json",
-        },
-        body: JSON.stringify({
-          email: selectedUser.email,
-          firstName: selectedUser.firstName,
-          lastName: selectedUser.lastName,
-          isAdmin: selectedUser.isAdmin,
-          program: selectedUser.program,
-        }),
-      });
-
-      if (!response.ok) {
-        throw new Error("Failed to update user");
-      }
-
-      const data = await response.json();
-      if (data.success) {
-        setUsers(users.map((user) => 
-          user.id === selectedUser.id ? { ...user, ...selectedUser } : user
-        ));
-        setSelectedUser(null);
-      }
-    } catch (error) {
-      console.error("Error updating user:", error);
-    }
-  };
->>>>>>> e7d65e26
 
   return (
     <DashboardLayout isAdmin={true}>
@@ -323,7 +120,6 @@
             </CardDescription>
           </CardHeader>
 
-<<<<<<< HEAD
           <SettingsTabs 
             users={users}
             currentUserId={parseInt(session.user.id)}
@@ -331,186 +127,6 @@
             defaultTab="appearance"
             onUserUpdate={handleUserUpdate}
           />
-=======
-          <Tabs value={activeTab} onValueChange={setActiveTab}>
-            <TabsList className="mx-6 mt-4 mb-0 border-b w-[400px] bg-muted/20">
-              <TabsTrigger
-                value="appearance"
-                className="flex gap-2 items-center data-[state=active]:bg-background data-[state=active]:text-foreground data-[state=active]:shadow-sm"
-              >
-                <Sun className="h-4 w-4" />
-                Appearance
-              </TabsTrigger>
-              <TabsTrigger
-                value="userAccess"
-                className="flex gap-2 items-center data-[state=active]:bg-background data-[state=active]:text-foreground data-[state=active]:shadow-sm"
-              >
-                <UserCircle className="h-4 w-4" />
-                User Access
-              </TabsTrigger>
-            </TabsList>
-
-            {/* Theme Switching */}
-            <TabsContent value="appearance" className="p-6 pt-6">
-              <div className="space-y-6">
-                <div>
-                  <h3 className="text-sm font-medium mb-3 text-foreground/90">
-                    Theme Preference
-                  </h3>
-                  <div className="grid grid-cols-2 gap-4 max-w-xs">
-                    <Button
-                      variant={
-                        settings.appearance.colorMode === "light"
-                          ? "default"
-                          : "outline"
-                      }
-                      className="justify-start w-full shadow-sm hover:shadow-md transition-shadow"
-                      onClick={() =>
-                        handleSettingChange("appearance", "colorMode", "light")
-                      }
-                    >
-                      <Sun className="h-4 w-4 mr-2" />
-                      Light
-                    </Button>
-                    <Button
-                      variant={
-                        settings.appearance.colorMode === "dark"
-                          ? "default"
-                          : "outline"
-                      }
-                      className="justify-start w-full shadow-sm hover:shadow-md transition-shadow"
-                      onClick={() =>
-                        handleSettingChange("appearance", "colorMode", "dark")
-                      }
-                    >
-                      <Moon className="h-4 w-4 mr-2" />
-                      Dark
-                    </Button>
-                  </div>
-                </div>
-              </div>
-            </TabsContent>
-
-            {/* User Access */}
-            <TabsContent value="userAccess" className="px-6 pt-6 pb-0">
-              <div className="space-y-4">
-                <div className="relative max-w-md">
-                  <Search className="absolute left-3 top-1/2 -translate-y-1/2 h-4 w-4 text-muted-foreground/70" />
-                  <Input
-                    placeholder="Search users..."
-                    className="pl-9 bg-muted/50 border-border/50 shadow-sm focus:shadow-md transition-shadow"
-                    value={searchQuery}
-                    onChange={(e: React.ChangeEvent<HTMLInputElement>) =>
-                      setSearchQuery(e.target.value)
-                    }
-                  />
-                </div>
-
-                <div className="overflow-hidden rounded-lg border border-border/50 shadow-sm">
-                  <table className="w-full">
-                    <thead className="text-xs uppercase text-muted-foreground/80 bg-muted/20">
-                      <tr>
-                        <th className="px-4 py-2 text-left w-1/3">User</th>
-                        <th className="px-4 py-2 text-left w-1/3">Email</th>
-                        <th className="px-4 py-2 text-left w-1/5">Role</th>
-                        <th className="px-4 py-2 text-left w-1/6">Admin</th>
-                      </tr>
-                    </thead>
-                    <tbody className="divide-y divide-border/50">
-                      {isLoading ? (
-                        Array.from({ length: 3 }).map((_, i) => (
-                          <tr key={i} className="animate-pulse">
-                            <td className="px-4 py-3">
-                              <div className="flex items-center">
-                                <div className="h-8 w-8 rounded-full bg-muted/50"></div>
-                                <div className="ml-3 h-4 w-24 bg-muted/50 rounded"></div>
-                              </div>
-                            </td>
-                            <td className="px-4 py-3">
-                              <div className="h-4 w-32 bg-muted/50 rounded"></div>
-                            </td>
-                            <td className="px-4 py-3">
-                              <div className="h-5 w-20 bg-muted/50 rounded"></div>
-                            </td>
-                            <td className="px-4 py-3">
-                              <div className="h-5 w-10 bg-muted/50 rounded"></div>
-                            </td>
-                          </tr>
-                        ))
-                      ) : filteredUsers.length === 0 ? (
-                        <tr>
-                          <td
-                            colSpan={4}
-                            className="px-4 py-4 text-center text-muted-foreground/70"
-                          >
-                            No users found
-                          </td>
-                        </tr>
-                      ) : (
-                        filteredUsers.map((user) => {
-                          // Generate initials for avatar
-                          const initials = user.email
-                            .split("@")[0]
-                            .split(".")
-                            .map((word: string) => word[0])
-                            .join("")
-                            .toUpperCase()
-                            .slice(0, 2);
-
-                          return (
-                            <tr
-                              key={user.id}
-                              className="hover:bg-muted/30 transition-colors"
-                            >
-                              <td className="px-4 py-3">
-                                <div className="flex items-center">
-                                  <Avatar className="h-8 w-8 bg-muted/50 text-foreground/90 shadow-sm">
-                                    <AvatarFallback>{initials}</AvatarFallback>
-                                  </Avatar>
-                                  <span className="ml-3 font-medium text-foreground/90">
-                                    {user.email}
-                                  </span>
-                                </div>
-                              </td>
-                              <td className="px-4 py-3 text-muted-foreground/80">
-                                {user.email}
-                              </td>
-                              <td className="px-4 py-3">
-                                <Badge
-                                  variant={user.isAdmin ? "default" : "outline"}
-                                  className="text-xs shadow-sm"
-                                >
-                                  {user.isAdmin ? (
-                                    <>
-                                      <Shield className="h-3 w-3 mr-1" />
-                                      admin
-                                    </>
-                                  ) : (
-                                    "user"
-                                  )}
-                                </Badge>
-                              </td>
-                              <td className="px-4 py-3">
-                                <Switch
-                                  checked={user.isAdmin}
-                                  onCheckedChange={() =>
-                                    handleUpdateAdminStatus(user)
-                                  }
-                                  className="shadow-sm"
-                                  disabled={isUpdating === user.id}
-                                />
-                              </td>
-                            </tr>
-                          );
-                        })
-                      )}
-                    </tbody>
-                  </table>
-                </div>
-              </div>
-            </TabsContent>
-          </Tabs>
->>>>>>> e7d65e26
         </Card>
 
         {selectedUser && (
