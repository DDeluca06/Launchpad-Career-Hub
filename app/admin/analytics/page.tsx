--- conflicted
+++ resolved
@@ -89,7 +89,6 @@
 // Helper function to calculate chart domains
 const calculateDomain = (dataMax: number) => Math.ceil(dataMax * 1.2);
 
-<<<<<<< HEAD
 // Define proper types for the tooltip props
 interface TooltipProps {
   active?: boolean;
@@ -122,28 +121,6 @@
 };
 
 function OverviewCard({ title, value, icon, trend, isLoading }: { title: string; value: number | string; icon: React.ReactNode; trend?: { value: string; isPositive: boolean }; isLoading: boolean }) {
-=======
-/**
- * Renders an overview card that displays a key metric along with its title, icon, and optional trend indicator.
- *
- * When loading, a skeleton placeholder is shown in place of the metric value. The trend indicator, if provided,
- * displays an arrow reflecting whether the metric improved or declined compared to the previous month.
- *
- * @param title - A descriptive title for the metric.
- * @param value - The current metric value, which can be either a number or a string.
- * @param icon - A React element serving as the icon for the metric.
- * @param trend - Optional trend data that includes a value and a flag indicating if the trend is positive.
- * @param isLoading - A flag indicating whether the data is still loading.
- * @returns A card component containing the overview metric details.
- */
-function OverviewCard({ title, value, icon, trend, isLoading }: { 
-  title: string; 
-  value: number | string; 
-  icon: React.ReactNode;
-  trend?: { value: string; isPositive: boolean };
-  isLoading: boolean;
-}) {
->>>>>>> ba39e6f1
   return (
     <Card className="overflow-hidden">
       <CardContent className="p-6">
