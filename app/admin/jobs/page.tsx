"use client";

import { useState, useEffect, useMemo, useRef, useCallback } from "react";
import { Button } from "@/components/ui/basic/button";
import { Input } from "@/components/ui/form/input";
import { Card, CardHeader, CardTitle, CardDescription, CardContent } from "@/components/ui/basic/card";
import { Dialog, DialogContent, DialogHeader, DialogTitle, DialogDescription, DialogFooter } from "@/components/ui/overlay/dialog";
import { DashboardLayout } from "@/components/dashboard-layout";
import { Suspense } from "react";
import {
  Filter,
  FileSpreadsheet,
  Plus,
  Archive,
  Search,
} from "lucide-react";
import { toast } from "@/components/ui/feedback/use-toast";

// Import our custom components
import { JobList } from "@/components/Admin/Jobs/job-list";
import { JobDetailsAdmin } from "@/components/Admin/Jobs/job-details-admin";
import { JobModals } from "@/components/Admin/Jobs/job-modals";
import { JobFilters, JobFiltersRef } from "@/components/Admin/Jobs/job-filters";
import { BulkUploadModal } from "@/components/Admin/Jobs/BulkUploadModal";

// Import types and services
import { ExtendedJob, JobFilterInterface, JobType, JobTag, JOB_TAGS, NewJob } from "@/components/Admin/Jobs/types";
import { 
  createJob, 
  updateJob, 
  fetchJobsByArchiveStatus, 
  toggleJobArchive 
} from "@/components/Admin/Jobs/job-service";

export default function AdminJobListings() {
  // State Management
  const [jobs, setJobs] = useState<ExtendedJob[]>([]);
  const [selectedJob, setSelectedJob] = useState<ExtendedJob | null>(null);
  const [searchQuery, setSearchQuery] = useState("");
  const [isLoading, setIsLoading] = useState(true);
  const [applicationsCount, setApplicationsCount] = useState<Record<string, number>>({});
  const [activeTab, setActiveTab] = useState<"active" | "archived">("active");
  const [filterModalOpen, setFilterModalOpen] = useState(false);

  // Modal states
  const [isAddJobModalOpen, setIsAddJobModalOpen] = useState(false);
  const [isEditModalOpen, setIsEditModalOpen] = useState(false);
  const [isArchiveModalOpen, setIsArchiveModalOpen] = useState(false);
  const [isImportModalOpen, setIsImportModalOpen] = useState(false);
  const [isScrapingModalOpen, setIsScrapingModalOpen] = useState(false);
  const [isScrapingInProgress, setIsScrapingInProgress] = useState(false);

  // Form states
  const [csvFile, setCsvFile] = useState<File | null>(null);
  const [scrapingUrl, setScrapingUrl] = useState("");
  const [editingJob, setEditingJob] = useState<ExtendedJob | null>(null);
  const [newJob, setNewJob] = useState<NewJob>({
    title: "",
    company_id: 0,
    location: "",
    job_type: "FULL_TIME",
    description: "",
    website: "",
    tags: [],
  });

  // Filter state
  const [activeFilters, setActiveFilters] = useState<JobFilterInterface>({
    jobTypes: [],
    keywords: "",
    tags: [],
    partnerOnly: false,
  });

  // Add ref for job filters
  const jobFiltersRef = useRef<JobFiltersRef>(null);

  // State for bulk upload modal
  const [bulkUploadModalOpen, setBulkUploadModalOpen] = useState(false);

  /**
   * Loads jobs from API
   */
  const loadJobs = useCallback(async () => {
    setIsLoading(true);
    try {
      // Fetch jobs based on archived status
      const jobsData = await fetchJobsByArchiveStatus(activeTab === "archived");
      
      // Format jobs for consistency
      const formattedJobs = jobsData.map((job: ExtendedJob) => ({
        ...job,
        created_at: job.created_at ? new Date(job.created_at) : null
      }));
      
      setJobs(formattedJobs);
    } catch (error) {
      console.error("Error loading jobs:", error);
      alert("Failed to load jobs. Please try again later.");
    } finally {
      setIsLoading(false);
    }
  }, [activeTab]);

  // Load jobs on initial render and when activeTab changes
  useEffect(() => {
    loadJobs();
  }, [loadJobs]);

  // Effect to get application counts when jobs change
  useEffect(() => {
    const counts: Record<string, number> = {};
    jobs.forEach(job => {
      counts[job.job_id] = job._count?.applications || 0;
    });
    setApplicationsCount(counts);
  }, [jobs]);

  // Filter jobs based on current tab and filters
  const filteredJobs = useMemo(() => {
    // First filter by active/archived tab
    const jobsByStatus = jobs.filter(job => 
      activeTab === "active" ? !job.archived : job.archived
    );
    
    // Check if we have any active filters
    const hasActiveFilters = activeFilters.jobTypes.length > 0 || 
                            activeFilters.keywords.trim() !== "" || 
                            activeFilters.tags.length > 0;
    
    if (!hasActiveFilters) return jobsByStatus;
    
    // Apply filters to jobs
    return jobsByStatus.filter(job => {
      // For each filter type, check if the job matches
      // Only apply filters that are actually active (have values)
      
      // 1. Job Type filter
      if (activeFilters.jobTypes.length > 0) {
        const matchesJobType = activeFilters.jobTypes.some(filterType => {
          // Allow case-insensitive matching
          const normalizedFilterType = filterType.toUpperCase();
          const normalizedJobType = job.job_type.toUpperCase();
          
          // Check direct match or match after removing underscores
          return normalizedJobType === normalizedFilterType || 
                 normalizedJobType === normalizedFilterType.replace(/_/g, '') ||
                 normalizedJobType.replace(/_/g, '') === normalizedFilterType;
        });
        
        if (!matchesJobType) {
          return false;
        }
      }
      
      // 2. Keyword filter
      if (activeFilters.keywords.trim() !== "") {
        const keywordsLower = activeFilters.keywords.toLowerCase();
        const matchesKeyword = 
          job.title.toLowerCase().includes(keywordsLower) ||
          job.companies?.name?.toLowerCase().includes(keywordsLower) ||
          job.description?.toLowerCase().includes(keywordsLower) ||
<<<<<<< HEAD
          job.location?.toLowerCase().includes(keywordsLower) ||
=======
>>>>>>> f5546a6d
          job.tags?.some(tag => tag.toLowerCase().includes(keywordsLower));
        
        if (!matchesKeyword) {
          return false;
        }
      }
      
      // 3. Tags filter
      if (activeFilters.tags.length > 0) {
        // Need to check if the job has any of the selected tags
        if (!job.tags || job.tags.length === 0) {
          return false;
        }
        
        // Normalize tags for case-insensitive matching
        const normalizedJobTags = job.tags.map(tag => tag.toLowerCase());
        const normalizedFilterTags = activeFilters.tags.map(tag => tag.toLowerCase());
        
        // Check if any filter tag matches any job tag
        const hasMatchingTag = normalizedFilterTags.some(filterTag => 
          normalizedJobTags.some(jobTag => 
            jobTag === filterTag || 
            jobTag.includes(filterTag) || 
            filterTag.includes(jobTag)
          )
        );
        
        if (!hasMatchingTag) {
          return false;
        }
      }
      
      // If we get here, the job passed all active filters
      return true;
    });
  }, [jobs, activeTab, activeFilters]);

  // Apply filters function with debugging
  const applyFilters = (filters: JobFilterInterface) => {
    console.error("Applying filters:", filters);
    setActiveFilters(filters);
    setFilterModalOpen(false);
  };

  // Filter reset function with feedback
  const resetFilters = () => {
    console.error("Resetting filters");
    const defaultFilters: JobFilterInterface = {
      jobTypes: [],
      keywords: "",
      tags: [],
      partnerOnly: false,
    };
    setActiveFilters(defaultFilters);
    
    // Reset filter ref state if it exists
    if (jobFiltersRef.current) {
      jobFiltersRef.current.resetFilters();
    }
  };

  // Track active filter count for UI feedback
  const activeFilterCount = useMemo(() => {
    let count = 0;
    count += activeFilters.jobTypes.length;
    if (activeFilters.keywords.trim() !== "") count += 1;
    count += activeFilters.tags.length;
    return count;
  }, [activeFilters]);

  const handleArchiveJob = async () => {
    if (selectedJob) {
      try {
        // Update the job in the database with archive status toggled
        await toggleJobArchive(selectedJob.job_id, !selectedJob.archived);
        
        // Update the UI state
        setJobs(prevJobs => 
          prevJobs.map(job => 
            job.job_id === selectedJob.job_id 
              ? { ...job, archived: !selectedJob.archived } 
              : job
          )
        );
        
        if (selectedJob.archived) {
          setSelectedJob({...selectedJob, archived: false});
        } else {
          setSelectedJob(null);
        }
        
        setIsArchiveModalOpen(false);
      } catch (error) {
        console.error("Error updating job archive status:", error);
        alert("Failed to update job");
      }
    }
  };

  const handleAddJob = async () => {
    // Validate required fields
    if (!newJob.title || !newJob.location) {
      alert("Please fill in all required fields");
      return;
    }
    
    // Check for company ID
    if (!newJob.company_id) {
      alert("Please select a company");
      return;
    }
    
    try {
      // Try to get company name, but don't block job creation if it fails
      try {
        const companyResponse = await fetch(`/api/companies?id=${newJob.company_id}`);
        if (companyResponse.ok) {
          const companyData = await companyResponse.json();
          if (companyData.company?.name) {
            newJob.company = companyData.company.name;
          }
        }
      } catch (companyError) {
        console.error("Error fetching company name:", companyError);
        // Continue without company name, the service will handle it
      }
      
      // Create job via API
      const result = await createJob(newJob);
      const createdJob = result.job;
      
      // Add the new job to the UI state with proper type handling
      const extendedJob: ExtendedJob = {
        ...createdJob,
        created_at: createdJob.created_at ? new Date(createdJob.created_at) : null,
      };
      
      setJobs(prevJobs => [...prevJobs, extendedJob]);
      
      // Update application counts
      setApplicationsCount(prev => ({
        ...prev,
        [createdJob.job_id.toString()]: 0
      }));
      
      setIsAddJobModalOpen(false);
      
      // Reset form
      setNewJob({
        title: "",
        company_id: 0,
        location: "",
        job_type: "FULL_TIME",
        description: "",
        website: "",
        tags: [],
      });
      
      // Select the newly created job
      setSelectedJob(extendedJob);
    } catch (error) {
      console.error("Error adding job:", error);
      alert("Failed to add job: " + (error instanceof Error ? error.message : "Unknown error"));
    }
  };
  
  const handleEditJob = async () => {
    if (!editingJob) {
      console.error("No job data available for editing");
      return;
    }
    
    try {
      let companyName = "";
      
      // Try to fetch the company details to get the company name
      try {
        const companyResponse = await fetch(`/api/companies?id=${editingJob.company_id}`);
        if (companyResponse.ok) {
          const companyData = await companyResponse.json();
          companyName = companyData.company?.name || "";
        }
      } catch (companyError) {
        console.error("Error fetching company details:", companyError);
        // Continue with fallback
      }
      
      // If company name is empty, use fallback
      if (!companyName) {
        console.warn("Company name not found, using fallback");
        // Try to use existing company name from the job or use a placeholder
        companyName = editingJob.companies?.name || `Company ID: ${editingJob.company_id}`;
      }
      
      // Update job via API
      const result = await updateJob(editingJob.job_id, {
        title: editingJob.title,
        location: editingJob.location || undefined,
        job_type: editingJob.job_type,
        description: editingJob.description || undefined,
        website: editingJob.website || undefined,
        tags: editingJob.tags,
        company: companyName,
        company_id: editingJob.company_id
      });
      
      const updatedJob = result.job;
      
      // Update UI with the edited job
      const extendedUpdatedJob: ExtendedJob = {
        ...updatedJob,
        archived: editingJob.archived || false,
        created_at: updatedJob.created_at ? new Date(updatedJob.created_at) : null,
      };
      
      setJobs(prevJobs => 
        prevJobs.map(job => 
          job.job_id === editingJob.job_id 
            ? extendedUpdatedJob
            : job
        )
      );
      
      // Update selected job if it's the one being edited
      if (selectedJob?.job_id === editingJob.job_id) {
        setSelectedJob(extendedUpdatedJob);
      }
      
      setIsEditModalOpen(false);
      
      // Success message
      alert("Job updated successfully!");
    } catch (error) {
      console.error("Error updating job:", error);
      alert("Failed to update job: " + (error instanceof Error ? error.message : "Unknown error"));
    }
  };
  
  const handleImportCSV = async () => {
    if (!csvFile) {
      alert("Please select a CSV file first");
      return;
    }
    
    try {
      const reader = new FileReader();
      
      reader.onload = async (e) => {
        const text = e.target?.result as string;
        const lines = text.split('\n');
        const headers = lines[0].split(',');
        
        // Validate headers
        const requiredHeaders = ['Title', 'Company', 'Location'];
        const missingHeaders = requiredHeaders.filter(h => !headers.includes(h));
        
        if (missingHeaders.length > 0) {
          alert(`Missing required headers: ${missingHeaders.join(', ')}`);
          return;
        }
        
        const importedJobs: ExtendedJob[] = [];
        let importCount = 0;
        let failures = 0;
        
        // Process each line (skip header)
        for (let i = 1; i < lines.length; i++) {
          if (!lines[i].trim()) continue; // Skip empty lines
          
          const values = lines[i].split(',');
          const job: Partial<NewJob> = {};
          
          // Map CSV columns to job properties
          headers.forEach((header, index) => {
            const value = values[index]?.trim();
            if (value) {
              switch(header.toLowerCase()) {
                case 'title': job.title = value; break;
                case 'company': job.company = value; break; // Set the company name directly
                case 'location': job.location = value; break;
                case 'type': job.job_type = value as JobType; break;
                case 'description': job.description = value; break;
                case 'website': job.website = value; break;
                case 'tags': job.tags = value.split(';') as JobTag[]; break;
                case 'partnerid': {
                  const partnerId = parseInt(value);
                  job.partner_id = isNaN(partnerId) ? undefined : partnerId; 
                  break;
                }
              }
            }
          });
          
          // Validate required fields
          if (job.title && job.company && job.location) {
            try {
              // Create job via API
              const result = await createJob(job as NewJob);
              const createdJob = result.job;
              
              importedJobs.push(createdJob);
              importCount++;
            } catch (error) {
              console.error(`Failed to import job #${i}:`, error);
              failures++;
            }
          }
        }
        
        // Update UI with the new jobs
        if (importedJobs.length > 0) {
          setJobs(prevJobs => [...prevJobs, ...importedJobs]);
        }
        
        setIsImportModalOpen(false);
        setCsvFile(null);
        
        if (failures > 0) {
          alert(`${importCount} jobs have been imported successfully! (${failures} failed)`);
        } else {
          alert(`${importCount} jobs have been imported successfully!`);
        }
      };
      
      reader.readAsText(csvFile);
    } catch (error) {
      console.error("Error importing CSV:", error);
      alert("Failed to import CSV file");
    }
  };
  
  const handleTagChange = (tag: JobTag) => {
    setNewJob(prev => {
      // If tag already exists, remove it; otherwise add it
      const updatedTags = prev.tags.includes(tag)
        ? prev.tags.filter(t => t !== tag)
        : [...prev.tags, tag];
      
      return {
        ...prev,
        tags: updatedTags
      };
    });
  };
  
  const handleEditTagChange = (tag: JobTag) => {
    if (!editingJob) return;
    
    setEditingJob(prev => {
      if (!prev) return prev;
      
      // If tag already exists, remove it; otherwise add it
      const updatedTags = prev.tags?.includes(tag)
        ? prev.tags.filter(t => t !== tag)
        : [...(prev.tags || []), tag];
      
      return {
        ...prev,
        tags: updatedTags
      };
    });
  };

  const downloadCsvTemplate = () => {
    const headers = "Title,Company,Location,Type,Description,Website,Tags\n";
    const exampleRow = "Frontend Developer,Example Company,Philadelphia PA,Full Time,Job description goes here,https://example.com,Front End;Fully Remote\n";
    
    const csvContent = headers + exampleRow;
    const blob = new Blob([csvContent], { type: 'text/csv;charset=utf-8;' });
    const url = URL.createObjectURL(blob);
    
    const link = document.createElement('a');
    link.href = url;
    link.setAttribute('download', 'job_import_template.csv');
    document.body.appendChild(link);
    link.click();
    document.body.removeChild(link);
  };

  const handleWebScraping = async () => {
    if (!scrapingUrl) {
      alert("Please enter a job listing URL");
      return;
    }
    
    // Check if scraping is already in progress
    if (isScrapingInProgress) {
      return;
    }
    
    // Basic URL validation
    try {
      new URL(scrapingUrl);
    } catch {
      alert("Please enter a valid URL");
      return;
    }
    
    setIsScrapingInProgress(true);
    
    // Simulate web scraping with a timeout
    setTimeout(async () => {
      try {
        // Create a demo job from "scraping"
        const jobData = {
          title: "Web Developer (Scraped)",
          company_id: newJob.company_id,
          location: "Philadelphia, PA",
          job_type: "FULL_TIME" as JobType,
          description: "This is a simulated job scraped from " + scrapingUrl,
          website: scrapingUrl,
          tags: ["FRONT_END", "FULLY_REMOTE"] as JobTag[],
        };
        
        // Create the job via API
        const result = await createJob({
          title: jobData.title,
          company_id: jobData.company_id,
          location: jobData.location,
          job_type: jobData.job_type,
          description: jobData.description,
          website: jobData.website,
          tags: jobData.tags
        });
        const createdJob = result.job;
        
        // Update UI
        setJobs(prevJobs => [...prevJobs, createdJob]);
        setSelectedJob(createdJob);
        
        alert("Job successfully scraped and added!");
      } catch (err) {
        console.error("Error scraping job:", err);
        alert("Failed to scrape job from the provided URL");
      } finally {
        setScrapingUrl("");
        setIsScrapingInProgress(false);
        setIsScrapingModalOpen(false);
      }
    }, 2000);
  };

  // Update the openEditModal function to properly handle the job data
  const openEditModal = (job: ExtendedJob) => {
    // Create a deep copy of the job to avoid reference issues
    const jobCopy = {
      ...job,
      // Ensure job_type is one of the expected values
      job_type: ["FULL_TIME", "PART_TIME", "CONTRACT", "INTERNSHIP", "APPRENTICESHIP"].includes(job.job_type) ?
                job.job_type as JobType : "FULL_TIME"
    };
    
    setEditingJob(jobCopy);
    setIsEditModalOpen(true);
  };

  // Handle CSV file selection
  const handleFileChange = (e: React.ChangeEvent<HTMLInputElement>) => {
    if (e.target.files && e.target.files.length > 0) {
      setCsvFile(e.target.files[0]);
    }
  };

  // Handle bulk upload
  const handleBulkUpload = async () => {
    if (!csvFile) {
      toast({
        title: "Error",
        description: "Please select a CSV file to upload.",
        variant: "destructive",
      });
      return;
    }

    try {
      setBulkUploadModalOpen(true);
      
      const formData = new FormData();
      formData.append('file', csvFile);
      
      const response = await fetch('/api/jobs/bulk', {
        method: 'POST',
        body: formData,
      });
      
      if (!response.ok) {
        throw new Error('Failed to upload jobs');
      }
      
      setBulkUploadModalOpen(false);
      setCsvFile(null);
      
      toast({
        title: "Success",
        description: "Jobs were uploaded successfully.",
      });
      
      // Refresh the jobs list
      // TODO: Add jobs list refresh logic
      
    } catch (error) {
      console.error("Error uploading jobs:", error);
      toast({
        title: "Error",
        description: "Failed to upload jobs. Please try again.",
        variant: "destructive",
      });
    }
  };

  return (
    <DashboardLayout isAdmin>
      <div className="container mx-auto px-4 pb-8">
        <div className="mb-3">
          <h1 className="text-2xl font-bold text-gray-900">
            Jobs
          </h1>
          <p className="text-gray-500 mt-1">
            Connect high school students with local tech opportunities
          </p>
        </div>

        {/* Consolidated Action Bar */}
        <div className="mb-4 flex flex-col md:flex-row justify-between items-start md:items-center gap-4 bg-blue-50 border border-blue-200 rounded-lg p-3">
              <div>
            <h3 className="font-medium text-base mb-1">Manage Job Listings</h3>
            <p className="text-sm text-gray-600">
              Create or import job opportunities for students
                </p>
              </div>
              <div className="flex flex-wrap gap-2">
            <Button
              className="text-sm gap-1 bg-launchpad-blue hover:bg-launchpad-teal text-white"
              onClick={() => setIsAddJobModalOpen(true)}
            >
              <Plus className="h-4 w-4" />
              Add New Job
            </Button>
                <Button
                  variant="outline"
                  className="text-sm gap-1"
                  onClick={() => setIsImportModalOpen(true)}
                >
                  <FileSpreadsheet className="h-4 w-4" />
              Import Jobs
                </Button>
                <Button
              variant="outline" 
              className="text-sm gap-1"
              onClick={() => setIsScrapingModalOpen(true)}
                >
                  <Search className="h-4 w-4" />
                  Web Scraping
                </Button>
              </div>
            </div>

        {/* Tab Navigation for Active/Archived */}
        <div className="mb-3 border-b border-gray-200">
          <div className="flex space-x-4">
            <button
              className={`py-1.5 px-1 -mb-px text-sm font-medium ${
                activeTab === "active"
                  ? "text-blue-600 border-b-2 border-blue-600"
                  : "text-gray-500 hover:text-gray-700 hover:border-gray-300"
              }`}
              onClick={() => {
                setActiveTab("active");
                setSelectedJob(null);
              }}
            >
              Active Jobs
            </button>
            <button
              className={`py-1.5 px-1 -mb-px text-sm font-medium flex items-center gap-1 ${
                activeTab === "archived"
                  ? "text-blue-600 border-b-2 border-blue-600"
                  : "text-gray-500 hover:text-gray-700 hover:border-gray-300"
              }`}
              onClick={() => {
                setActiveTab("archived");
                setSelectedJob(null);
              }}
            >
              <Archive className="h-4 w-4" />
              Archived Jobs
            </button>
          </div>
        </div>

        {/* Search and Actions */}
        <div className="flex flex-wrap gap-3 mb-4">
          <div className="relative flex-1 min-w-[260px]">
            <Search className="absolute left-3 top-1/2 -translate-y-1/2 h-4 w-4 text-gray-500" />
            <Input
              placeholder="Search jobs, companies, or keywords..."
              className="pl-9"
              value={searchQuery}
              onChange={(e) => setSearchQuery(e.target.value)}
            />
          </div>
          <div className="flex gap-3">
            <Button
              variant="outline"
              className="gap-1"
              onClick={() => setFilterModalOpen(true)}
            >
              <Filter className="h-4 w-4" />
              Filter {activeFilterCount > 0 && `(${activeFilterCount})`}
            </Button>
          </div>
        </div>

        <div className="grid grid-cols-1 lg:grid-cols-3 gap-4">
          {/* Job Listings Column */}
          <Card className="lg:col-span-1 h-[calc(100vh-280px)] overflow-hidden">
            <CardHeader className="py-3 border-b">
              <CardTitle>{activeTab === "active" ? "Job Listings" : "Archived Jobs"}</CardTitle>
              <CardDescription>{filteredJobs.length} jobs found</CardDescription>
            </CardHeader>
            <CardContent className="h-[calc(100%-60px)] overflow-auto p-3">
              <Suspense fallback={<p>Loading...</p>}>
                <JobList
                  jobs={filteredJobs}
                  selectedJob={selectedJob}
                  onSelectJob={setSelectedJob}
                  applicationsCount={applicationsCount}
                  isLoading={isLoading}
                  searchQuery={searchQuery}
                />
              </Suspense>
            </CardContent>
          </Card>

          {/* Job Details Column */}
          <Card className="lg:col-span-2 h-[calc(100vh-280px)] overflow-hidden">
            <CardContent className="h-full overflow-auto">
              <Suspense fallback={<p>Loading...</p>}>
                <JobDetailsAdmin
                  job={selectedJob}
                  applicationsCount={applicationsCount}
                  isLoading={isLoading}
                  onEdit={openEditModal}
                  onArchive={() => setIsArchiveModalOpen(true)}
                  noCard={true}
                />
              </Suspense>
            </CardContent>
          </Card>
        </div>
      </div>

      {/* Modals */}
      <JobModals
        // Add Job Modal
        isAddJobModalOpen={isAddJobModalOpen}
        setIsAddJobModalOpen={setIsAddJobModalOpen}
        newJob={newJob}
        setNewJob={setNewJob}
        handleAddJob={handleAddJob}
        handleTagChange={handleTagChange}
        
        // Edit Job Modal
        isEditModalOpen={isEditModalOpen}
        setIsEditModalOpen={setIsEditModalOpen}
        editingJob={editingJob}
        setEditingJob={setEditingJob}
        handleEditJob={handleEditJob}
        handleEditTagChange={handleEditTagChange}
        
        // Archive Job Modal
        isArchiveModalOpen={isArchiveModalOpen}
        setIsArchiveModalOpen={setIsArchiveModalOpen}
        selectedJob={selectedJob}
        handleArchiveJob={handleArchiveJob}
        
        // Import CSV Modal
        isImportModalOpen={isImportModalOpen}
        setIsImportModalOpen={setIsImportModalOpen}
        csvFile={csvFile}
        setCsvFile={setCsvFile}
        handleImportCSV={handleImportCSV}
        downloadCsvTemplate={downloadCsvTemplate}
        
        // Web Scraping Modal
        isScrapingModalOpen={isScrapingModalOpen}
        setIsScrapingModalOpen={setIsScrapingModalOpen}
        scrapingUrl={scrapingUrl}
        setScrapingUrl={setScrapingUrl}
        isScrapingInProgress={isScrapingInProgress}
        handleWebScraping={handleWebScraping}
      />

      {/* Filter Dialog */}
      <Dialog open={filterModalOpen} onOpenChange={setFilterModalOpen}>
        <DialogContent className="max-w-md max-h-[90vh] overflow-y-auto">
          <DialogHeader>
            <DialogTitle>Filter Jobs</DialogTitle>
            <DialogDescription>
              Filter job listings by type, location, and keywords
            </DialogDescription>
          </DialogHeader>
          
          <div className="py-4">
            <JobFilters 
              ref={jobFiltersRef}
              onApply={applyFilters}
              initialFilters={activeFilters}
              availableTags={JOB_TAGS}
            />
          </div>
          
          <DialogFooter className="flex justify-between">
            <Button variant="outline" onClick={resetFilters}>
              Reset Filters
            </Button>
            <Button onClick={() => {
              if (jobFiltersRef.current) {
                const currentFilters = jobFiltersRef.current.getCurrentFilters();
                applyFilters(currentFilters);
              }
            }}>
              Apply Filters
            </Button>
          </DialogFooter>
        </DialogContent>
      </Dialog>

      {/* Bulk Upload Modal */}
      <BulkUploadModal
        open={bulkUploadModalOpen}
        onOpenChange={setBulkUploadModalOpen}
        csvFile={csvFile}
        onFileChange={handleFileChange}
        onBulkUpload={handleBulkUpload}
      />
    </DashboardLayout>
  );
}<|MERGE_RESOLUTION|>--- conflicted
+++ resolved
@@ -160,10 +160,6 @@
           job.title.toLowerCase().includes(keywordsLower) ||
           job.companies?.name?.toLowerCase().includes(keywordsLower) ||
           job.description?.toLowerCase().includes(keywordsLower) ||
-<<<<<<< HEAD
-          job.location?.toLowerCase().includes(keywordsLower) ||
-=======
->>>>>>> f5546a6d
           job.tags?.some(tag => tag.toLowerCase().includes(keywordsLower));
         
         if (!matchesKeyword) {
