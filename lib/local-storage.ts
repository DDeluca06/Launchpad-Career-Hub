<<<<<<< HEAD
/**
 * Local Storage Service
 * 
 * This service handles data persistence using localStorage based on the DB schema.
 * It serves as a temporary solution until we integrate with a backend.
 */

// Database Schema Types (based on the provided DB diagram)
export interface User {
  user_id: number;
  status: string;
  username: string;
  password: string;
  isAdmin: boolean;
  program: string;
  created_at: string;
}

export interface UserProfile {
  profile_id: number;
  user_id: number;
  first_name: string;
  last_name: string;
  email: string;
  phone: string;
  created_at: string;
  updated_at: string;
}

export interface Resume {
  resume_id: number;
  user_id: number;
  file_path: string;
  file_name: string;
  isDefault: boolean;
  created_at: string;
}
=======
// Job type definition from our schema
export type JobType = 'FULL_TIME' | 'PART_TIME' | 'CONTRACT' | 'APPRENTICESHIP' | 'INTERNSHIP';
>>>>>>> 9e5ed4fe

// Job interface that matches the expected structure used in the dashboard
export interface Job {
  job_id: number;
  title: string;
  company: string;
  location?: string;
  job_type?: JobType;
  description?: string;
  companyLogo?: string;
  tags?: string[];
  salary?: string;
  created_at?: string;
}

// LocalStorage service for job management
class JobService {
  private readonly storageKey = 'launchpad_jobs';

<<<<<<< HEAD
export interface ApplicationStatusHistory {
  app_history_id: number;
  application_id: number;
  status: string;
  changed_at: string;
}

export interface DashboardActivity {
  activity_id: number;
  admin_id: number;
  action: string;
  details: string;
  timestamp: string;
}

// Storage keys
const STORAGE_KEYS = {
  USERS: 'launchpad_users',
  USER_PROFILES: 'launchpad_user_profiles',
  RESUMES: 'launchpad_resumes',
  JOBS: 'launchpad_jobs',
  APPLICATIONS: 'launchpad_applications',
  PARTNERS: 'launchpad_partners',
  EVENTS: 'launchpad_events',
  APP_STATUS_HISTORY: 'launchpad_app_status_history',
  DASHBOARD_ACTIVITY: 'launchpad_dashboard_activity',
  CURRENT_USER: 'launchpad_current_user',
};

// Helper functions for working with localStorage
function getItem<T>(key: string, defaultValue: T): T {
  if (typeof window === 'undefined') return defaultValue;
  
  const stored = localStorage.getItem(key);
  if (!stored) return defaultValue;
  
  try {
    return JSON.parse(stored) as T;
  } catch (error) {
    console.error(`Error parsing ${key} from localStorage:`, error);
    return defaultValue;
=======
  constructor() {
    // Initialize with mock data if storage is empty
    if (typeof window !== 'undefined' && !localStorage.getItem(this.storageKey)) {
      this.initMockData();
    }
>>>>>>> 9e5ed4fe
  }

  // Get all jobs
  getAll(): Job[] {
    if (typeof window === 'undefined') return [];
    
    const data = localStorage.getItem(this.storageKey);
    return data ? JSON.parse(data) : [];
  }

<<<<<<< HEAD
// User Profile operations
export const userProfileService = {
  getAll: () => getItem<UserProfile[]>(STORAGE_KEYS.USER_PROFILES, []),
  getById: (id: number) => getItem<UserProfile[]>(STORAGE_KEYS.USER_PROFILES, []).find(profile => profile.profile_id === id),
  getByUserId: (userId: number) => getItem<UserProfile[]>(STORAGE_KEYS.USER_PROFILES, []).find(profile => profile.user_id === userId),
  create: (profile: Omit<UserProfile, 'profile_id' | 'created_at' | 'updated_at'>) => {
    const profiles = getItem<UserProfile[]>(STORAGE_KEYS.USER_PROFILES, []);
    const now = new Date().toISOString();
    const newProfile: UserProfile = {
      ...profile,
      profile_id: profiles.length > 0 ? Math.max(...profiles.map(p => p.profile_id)) + 1 : 1,
      created_at: now,
      updated_at: now,
    };
    profiles.push(newProfile);
    setItem(STORAGE_KEYS.USER_PROFILES, profiles);
    return newProfile;
  },
  update: (profile: UserProfile) => {
    const profiles = getItem<UserProfile[]>(STORAGE_KEYS.USER_PROFILES, []);
    const index = profiles.findIndex(p => p.profile_id === profile.profile_id);
    if (index !== -1) {
      profiles[index] = {
        ...profile,
        updated_at: new Date().toISOString()
      };
      setItem(STORAGE_KEYS.USER_PROFILES, profiles);
      return profiles[index];
    }
    return null;
  },
  delete: (id: number) => {
    const profiles = getItem<UserProfile[]>(STORAGE_KEYS.USER_PROFILES, []);
    const filtered = profiles.filter(profile => profile.profile_id !== id);
    setItem(STORAGE_KEYS.USER_PROFILES, filtered);
  },
  // Create or update a user profile
  createOrUpdate: (userId: number, data: { first_name: string, last_name: string, email?: string, phone?: string }) => {
    const profiles = getItem<UserProfile[]>(STORAGE_KEYS.USER_PROFILES, []);
    const existingProfile = profiles.find(p => p.user_id === userId);
    
    if (existingProfile) {
      // Update existing profile
      const updatedProfile = {
        ...existingProfile,
        ...data,
        updated_at: new Date().toISOString()
      };
      return userProfileService.update(updatedProfile);
    } else {
      // Create new profile
      return userProfileService.create({
        user_id: userId,
        first_name: data.first_name,
        last_name: data.last_name,
        email: data.email || '',
        phone: data.phone || '',
      });
    }
  }
};

// Resume operations
export const resumeService = {
  getAll: () => getItem<Resume[]>(STORAGE_KEYS.RESUMES, []),
  getById: (id: number) => getItem<Resume[]>(STORAGE_KEYS.RESUMES, []).find(resume => resume.resume_id === id),
  getByUserId: (userId: number) => getItem<Resume[]>(STORAGE_KEYS.RESUMES, []).filter(resume => resume.user_id === userId),
  getDefaultForUser: (userId: number) => {
    const userResumes = getItem<Resume[]>(STORAGE_KEYS.RESUMES, []).filter(resume => resume.user_id === userId);
    return userResumes.find(resume => resume.isDefault) || userResumes[0] || null;
  },
  create: (resume: Omit<Resume, 'resume_id' | 'created_at'>) => {
    const resumes = getItem<Resume[]>(STORAGE_KEYS.RESUMES, []);
    const newResume: Resume = {
      ...resume,
      resume_id: resumes.length > 0 ? Math.max(...resumes.map(r => r.resume_id)) + 1 : 1,
      created_at: new Date().toISOString(),
    };
    resumes.push(newResume);
    setItem(STORAGE_KEYS.RESUMES, resumes);
    return newResume;
  },
  update: (resume: Resume) => {
    const resumes = getItem<Resume[]>(STORAGE_KEYS.RESUMES, []);
    const index = resumes.findIndex(r => r.resume_id === resume.resume_id);
    if (index !== -1) {
      resumes[index] = resume;
      setItem(STORAGE_KEYS.RESUMES, resumes);
      return resume;
    }
    return null;
  },
  delete: (id: number) => {
    const resumes = getItem<Resume[]>(STORAGE_KEYS.RESUMES, []);
    const filtered = resumes.filter(resume => resume.resume_id !== id);
    setItem(STORAGE_KEYS.RESUMES, filtered);
  },
};
=======
  // Get a specific job by ID
  getById(id: number): Job | undefined {
    return this.getAll().find(job => job.job_id === id);
  }
>>>>>>> 9e5ed4fe

  // Save a job
  save(job: Job): Job {
    const jobs = this.getAll();
    
    // Update if exists, otherwise add
    const index = jobs.findIndex(j => j.job_id === job.job_id);
    if (index >= 0) {
      jobs[index] = job;
    } else {
      // Generate a new ID if none exists
      if (!job.job_id) {
        job.job_id = Math.max(0, ...jobs.map(j => j.job_id)) + 1;
      }
      jobs.push(job);
    }
    
    localStorage.setItem(this.storageKey, JSON.stringify(jobs));
    return job;
  }

  // Delete a job
  delete(id: number): void {
    const jobs = this.getAll();
    const filtered = jobs.filter(job => job.job_id !== id);
    localStorage.setItem(this.storageKey, JSON.stringify(filtered));
  }

  // Initialize with mock data for demonstration
  private initMockData(): void {
    const mockJobs: Job[] = [
      {
        job_id: 1,
        title: "Frontend Developer",
        company: "TechCorp",
        location: "Philadelphia, PA (Remote)",
        job_type: "FULL_TIME",
        description: "Building modern web applications using React and Next.js",
        tags: ["FRONT_END", "FULLY_REMOTE"],
        salary: "$80,000 - $100,000",
        created_at: new Date().toISOString()
      },
      {
        job_id: 2,
        title: "UX Designer",
        company: "Design Studio",
        location: "Boston, MA (On-site)",
        job_type: "FULL_TIME",
        description: "Design user interfaces and experiences for web and mobile applications",
        tags: ["UX_UI_DESIGN", "IN_PERSON"],
        salary: "$75,000 - $95,000",
        created_at: new Date().toISOString()
      },
      {
        job_id: 3,
        title: "Backend Engineer",
        company: "Data Inc.",
        location: "New York, NY (Hybrid)",
        job_type: "FULL_TIME",
        description: "Develop and maintain server-side applications and databases",
        tags: ["BACK_END", "HYBRID"],
        salary: "$90,000 - $120,000",
        created_at: new Date().toISOString()
      },
      {
        job_id: 4,
        title: "Product Manager",
        company: "Web Solutions",
        location: "Philadelphia, PA (On-site)",
        job_type: "FULL_TIME",
        description: "Lead product development and roadmap planning",
        tags: ["PRODUCT_MANAGEMENT", "IN_PERSON"],
        salary: "$95,000 - $115,000",
        created_at: new Date().toISOString()
      }
    ];

    localStorage.setItem(this.storageKey, JSON.stringify(mockJobs));
  }
}

// Export a singleton instance
export const jobService = new JobService(); <|MERGE_RESOLUTION|>--- conflicted
+++ resolved
@@ -1,4 +1,3 @@
-<<<<<<< HEAD
 /**
  * Local Storage Service
  * 
@@ -36,12 +35,7 @@
   isDefault: boolean;
   created_at: string;
 }
-=======
-// Job type definition from our schema
-export type JobType = 'FULL_TIME' | 'PART_TIME' | 'CONTRACT' | 'APPRENTICESHIP' | 'INTERNSHIP';
->>>>>>> 9e5ed4fe
-
-// Job interface that matches the expected structure used in the dashboard
+
 export interface Job {
   job_id: number;
   title: string;
@@ -50,16 +44,45 @@
   job_type?: JobType;
   description?: string;
   companyLogo?: string;
-  tags?: string[];
-  salary?: string;
-  created_at?: string;
-}
-
-// LocalStorage service for job management
-class JobService {
-  private readonly storageKey = 'launchpad_jobs';
-
-<<<<<<< HEAD
+}
+
+export interface Application {
+  application_id: number;
+  user_id: number;
+  job_id: number;
+  status: string;
+  applied_at: string;
+  status_updated_at: string;
+  resume_id: number;
+  position: string;
+}
+
+export interface Partner {
+  partner_id: number;
+  name: string;
+  description: string;
+  industry: string;
+  location: string;
+  jobs_available: number;
+  applicants: number;
+  applicants_hired: number;
+  contact_name?: string;
+  contact_email?: string;
+  contact_phone?: string;
+  website?: string;
+  partnership_start?: string;
+  status?: 'active' | 'inactive' | 'pending';
+  logo_url?: string;
+}
+
+export interface Event {
+  event_id: number;
+  title: string;
+  description: string;
+  event_date: string;
+  created_at: string;
+}
+
 export interface ApplicationStatusHistory {
   app_history_id: number;
   application_id: number;
@@ -101,24 +124,58 @@
   } catch (error) {
     console.error(`Error parsing ${key} from localStorage:`, error);
     return defaultValue;
-=======
-  constructor() {
-    // Initialize with mock data if storage is empty
-    if (typeof window !== 'undefined' && !localStorage.getItem(this.storageKey)) {
-      this.initMockData();
-    }
->>>>>>> 9e5ed4fe
-  }
-
-  // Get all jobs
-  getAll(): Job[] {
-    if (typeof window === 'undefined') return [];
-    
-    const data = localStorage.getItem(this.storageKey);
-    return data ? JSON.parse(data) : [];
-  }
-
-<<<<<<< HEAD
+  }
+}
+
+function setItem<T>(key: string, value: T): void {
+  if (typeof window === 'undefined') return;
+  localStorage.setItem(key, JSON.stringify(value));
+}
+
+// User operations
+export const userService = {
+  getAll: () => getItem<User[]>(STORAGE_KEYS.USERS, []),
+  getById: (id: number) => getItem<User[]>(STORAGE_KEYS.USERS, []).find(user => user.user_id === id),
+  create: (user: Omit<User, 'user_id' | 'created_at'>) => {
+    const users = getItem<User[]>(STORAGE_KEYS.USERS, []);
+    const newUser: User = {
+      ...user,
+      user_id: users.length > 0 ? Math.max(...users.map(u => u.user_id)) + 1 : 1,
+      created_at: new Date().toISOString(),
+    };
+    users.push(newUser);
+    setItem(STORAGE_KEYS.USERS, users);
+    return newUser;
+  },
+  update: (user: User) => {
+    const users = getItem<User[]>(STORAGE_KEYS.USERS, []);
+    const index = users.findIndex(u => u.user_id === user.user_id);
+    if (index !== -1) {
+      users[index] = user;
+      setItem(STORAGE_KEYS.USERS, users);
+      return user;
+    }
+    return null;
+  },
+  delete: (id: number) => {
+    const users = getItem<User[]>(STORAGE_KEYS.USERS, []);
+    const filtered = users.filter(user => user.user_id !== id);
+    setItem(STORAGE_KEYS.USERS, filtered);
+  },
+  login: (username: string, password: string) => {
+    const users = getItem<User[]>(STORAGE_KEYS.USERS, []);
+    const user = users.find(u => u.username === username && u.password === password);
+    if (user) {
+      setItem(STORAGE_KEYS.CURRENT_USER, user);
+    }
+    return user;
+  },
+  logout: () => {
+    localStorage.removeItem(STORAGE_KEYS.CURRENT_USER);
+  },
+  getCurrentUser: () => getItem<User | null>(STORAGE_KEYS.CURRENT_USER, null),
+};
+
 // User Profile operations
 export const userProfileService = {
   getAll: () => getItem<UserProfile[]>(STORAGE_KEYS.USER_PROFILES, []),
@@ -217,18 +274,36 @@
     setItem(STORAGE_KEYS.RESUMES, filtered);
   },
 };
-=======
-  // Get a specific job by ID
-  getById(id: number): Job | undefined {
-    return this.getAll().find(job => job.job_id === id);
-  }
->>>>>>> 9e5ed4fe
-
-  // Save a job
-  save(job: Job): Job {
-    const jobs = this.getAll();
-    
-    // Update if exists, otherwise add
+
+// Job operations
+export const jobService = {
+  getAll: () => getItem<Job[]>(STORAGE_KEYS.JOBS, []),
+  getById: (id: number) => getItem<Job[]>(STORAGE_KEYS.JOBS, []).find(job => job.job_id === id),
+  getByPartnerId: (partnerId: number) => getItem<Job[]>(STORAGE_KEYS.JOBS, []).filter(job => job.partner_id === partnerId),
+  search: (query: string) => {
+    const jobs = getItem<Job[]>(STORAGE_KEYS.JOBS, []);
+    const lowercaseQuery = query.toLowerCase();
+    return jobs.filter(job => 
+      job.title.toLowerCase().includes(lowercaseQuery) ||
+      job.company.toLowerCase().includes(lowercaseQuery) ||
+      job.location.toLowerCase().includes(lowercaseQuery) ||
+      job.description?.toLowerCase().includes(lowercaseQuery) ||
+      job.tags?.some(tag => tag.toLowerCase().includes(lowercaseQuery))
+    );
+  },
+  create: (job: Omit<Job, 'job_id' | 'created_at'>) => {
+    const jobs = getItem<Job[]>(STORAGE_KEYS.JOBS, []);
+    const newJob: Job = {
+      ...job,
+      job_id: jobs.length > 0 ? Math.max(...jobs.map(j => j.job_id)) + 1 : 1,
+      created_at: new Date().toISOString(),
+    };
+    jobs.push(newJob);
+    setItem(STORAGE_KEYS.JOBS, jobs);
+    return newJob;
+  },
+  update: (job: Job) => {
+    const jobs = getItem<Job[]>(STORAGE_KEYS.JOBS, []);
     const index = jobs.findIndex(j => j.job_id === job.job_id);
     if (index >= 0) {
       jobs[index] = job;
