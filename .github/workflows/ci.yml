name: CI - Lint and Build

on:
  pull_request:
    branches: [ main ]

jobs:
  lint-and-build:
    runs-on: ubuntu-latest
    steps:
      - uses: actions/checkout@v3
      - name: Setup Node.js
        uses: actions/setup-node@v3
        with:
          node-version: '18'
          cache: 'npm'
      - name: Install dependencies
<<<<<<< HEAD
        run: npm ci
=======
        run: pnpm install
      - name: Generate Prisma Client
        run: pnpm prisma generate
>>>>>>> 7c2e5215
      - name: Verify ESLint configuration
        run: |
          echo "Checking ESLint configuration..."
          if ! grep -q '"ignorePatterns"' .eslintrc.json; then
            echo "Error: 'ignorePatterns' property missing from ESLint configuration"
            exit 1
          fi
          if ! grep -q "lib/generated/\*\*/\*" .eslintrc.json; then
            echo "Error: Prisma generated files pattern missing from ESLint configuration"
            exit 1
          fi
          echo "ESLint configuration verified."
      - name: Run Next.js lint
        run: |
          echo "Running Next.js lint..."
          npm run lint
      - name: Run TypeScript check
        run: npm run type-check
      - name: Build Next.js app
        run: npm run build

        # # i do not want this deploying to my server without my express consent

# name: Deploy Next.js App

# on:
#   push:
#     branches:
#       - main  # Runs when pushing to the main branch
#   workflow_dispatch:  # Allows manual triggering of the workflow

# jobs:
#   build:
#     runs-on: ubuntu-latest
#     steps:
#       - name: Checkout code
#         uses: actions/checkout@v4

#       - name: Install pnpm
#         uses: pnpm/action-setup@v2
#         with:
#           version: 8
#           run_install: true

#       - name: Setup Node.js
#         uses: actions/setup-node@v4
#         with:
#           node-version: '20'
#           cache: 'pnpm'

#       - name: Get pnpm store directory
#         shell: bash
#         run: |
#           echo "STORE_PATH=$(pnpm store path --silent)" >> $GITHUB_ENV

#       - name: Setup pnpm cache
#         uses: actions/cache@v3
#         with:
#           path: ${{ env.STORE_PATH }}
#           key: ${{ runner.os }}-pnpm-store-${{ hashFiles('**/pnpm-lock.yaml') }}
#           restore-keys: |
#             ${{ runner.os }}-pnpm-store-

#       - name: Install dependencies
#         run: pnpm install --frozen-lockfile

#       - name: Build Next.js app
#         run: pnpm build

#       - name: Verify build output
#         run: |
#           echo "Listing current directory contents:"
#           ls -la
#           echo "Checking for .next directory:"
#           if [ -d ".next" ]; then
#             echo ".next directory exists."
#             echo "Listing .next contents:"
#             ls -la .next
#           else
#             echo "Error: .next directory not found after build!"
#             exit 1
#           fi
#           echo "Checking for next.config.js:"
#           if [ -f "next.config.js" ]; then
#             echo "next.config.js file exists."
#           else
#             # Depending on your setup, this might be optional
#             echo "Warning: next.config.js file not found after build!"
#           fi

#       - name: Create staging directory and copy artifacts
#         run: |
#           mkdir staging
#           cp -r .next staging/
#           cp package.json staging/
#           cp pnpm-lock.yaml staging/
#           cp ecosystem.config.js staging/
#           # Copy next.config.js only if it exists
#           if [ -f "next.config.js" ]; then
#             cp next.config.js staging/
#           fi
#           cp -r public staging/
#           echo "Listing staging directory contents:"
#           ls -la staging

#       - name: Upload build artifact
#         uses: actions/upload-artifact@v4
#         with:
#           name: next-build
#           path: ./staging # Upload the staging directory
#   # deploy:
#   #   runs-on: ubuntu-latest
#   #   needs: build  # Ensure build job completes successfully first
#   #   steps:
#   #     - name: Download build artifact
#   #       uses: actions/download-artifact@v4
#   #       with:
#   #         name: next-build         # Name of the artifact to download
#   #         path: .                  # Download artifact content (staging dir) to workspace root

#   #     # Verify that the essential .next directory exists after download
#   #     - name: Verify downloaded artifacts
#   #       run: |
#   #         echo "Listing current directory contents:"
#   #         ls -la
#   #         if [ ! -d ".next" ]; then
#   #           echo "Error: .next directory not found in downloaded artifacts"
#   #           exit 1
#   #         fi

#   #     - name: Deploy to server
#   #       env:
          # SSH_PRIVATE_KEY: ${{ secrets.SSH_PRIVATE_KEY }}
          # SERVER_USER: ${{ secrets.SERVER_USER }}
          # SERVER_HOST: ${{ secrets.SERVER_HOST }}
          # SERVER_PATH: ${{ secrets.SERVER_PATH }}
#   #       run: |
#   #         set -ex # Enable verbose output and exit on error

#   #         echo "Setting up SSH key..."
#   #         mkdir -p ~/.ssh
#   #         echo "$SSH_PRIVATE_KEY" > ~/.ssh/id_rsa
#   #         chmod 600 ~/.ssh/id_rsa
#   #         echo "SSH key setup complete."
          
#   #         echo "Optional: Adding server host key to known_hosts..."
#   #         # Uncomment the next line if you want to use ssh-keyscan instead of StrictHostKeyChecking=no
#   #         # ssh-keyscan -H $SERVER_HOST >> ~/.ssh/known_hosts
#   #         echo "Host key step skipped/completed."

#   #         echo "Copying files to server via scp..."
#   #         # Copy necessary files from workspace root
#   #         scp -o StrictHostKeyChecking=no -v -r ./.next ./package.json ./pnpm-lock.yaml ./ecosystem.config.js ./next.config.js ./public $SERVER_USER@$SERVER_HOST:$SERVER_PATH/
#   #         echo "SCP command finished."
          
#   #         echo "Executing remote commands via ssh..."
#   #         ssh -o StrictHostKeyChecking=no -v $SERVER_USER@$SERVER_HOST "set -ex && \
#   #           echo 'Changing to directory: $SERVER_PATH' && \
#   #           cd $SERVER_PATH && \
#   #           echo 'Installing pnpm on server...' && \
#   #           curl -f https://get.pnpm.io/v6.js | node - add --global pnpm && \
#   #           echo 'Installing production dependencies...' && \
#   #           echo 'Checking pnpm version...' && \
#   #           pnpm --version && \
#   #           echo 'Installing production dependencies...' && \
#   #           pnpm install --prod --frozen-lockfile && \
#   #           echo 'Restarting application with PM2...' && \
#   #           pm2 delete next-app || true && \
#   #           echo 'Restarting application with PM2...' && \
#   #           pm2 delete next-app || echo 'PM2 delete failed or app not found, continuing...' && \
#   #           pm2 start ecosystem.config.js && \
#   #           echo 'Saving PM2 state...' && \
#   #           pm2 save && \
#   #           echo 'Deployment commands successful!'"
#   #         echo "SSH command finished."<|MERGE_RESOLUTION|>--- conflicted
+++ resolved
@@ -15,13 +15,9 @@
           node-version: '18'
           cache: 'npm'
       - name: Install dependencies
-<<<<<<< HEAD
-        run: npm ci
-=======
         run: pnpm install
       - name: Generate Prisma Client
         run: pnpm prisma generate
->>>>>>> 7c2e5215
       - name: Verify ESLint configuration
         run: |
           echo "Checking ESLint configuration..."
