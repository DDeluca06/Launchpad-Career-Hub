name: Deploy Next.js to DigitalOcean

on:
  push:
    branches: [main]

jobs:
  deploy:
    runs-on: ubuntu-latest

    steps:
      - name: 🧾 Checkout Repo
        uses: actions/checkout@v4

      - name: 📦 Setup Node.js
        uses: actions/setup-node@v4
        with:
          node-version: '18'

      - name: 📥 Install & Build
        run: |
          npm ci
          npm run build

      - name: 🧳 Package Deployment Files
        run: |
          mkdir -p deploy
          # Copy essential files
          cp -r .next public package.json package-lock.json deploy/
          # Copy PM2 config
          cp ecosystem.config.js deploy/
          # Copy next config file (either .js or .mjs)
          if [ -f next.config.mjs ]; then
            cp next.config.mjs deploy/
          elif [ -f next.config.js ]; then
            cp next.config.js deploy/
          else
            echo "No Next.js config file found"
            exit 1
          fi
          # Copy any other necessary files
          [ -d node_modules ] && cp -r node_modules deploy/ || echo "No node_modules folder found"

      - name: 🔑 Setup SSH Key
        run: |
          mkdir -p ~/.ssh
          echo "${{ secrets.SSH_PRIVATE_KEY }}" > ~/.ssh/github_actions_key
          chmod 600 ~/.ssh/github_actions_key
          echo -e "Host *\n\tStrictHostKeyChecking no\n\n" > ~/.ssh/config

      - name: 🚚 Send to Server
        uses: appleboy/scp-action@v0.1.7
        with:
          host: ${{ secrets.SERVER_IP }}
          username: ${{ secrets.SERVER_USER }}
          key: ${{ secrets.SSH_PRIVATE_KEY }}
          passphrase: ${{ secrets.SSH_PASSPHRASE }}
          source: "deploy/*"
          target: "/home/jobportal/jobportal"
          strip_components: 1

<<<<<<< HEAD
      - name: 🔁 Restart App with PM2
        run: |
          ssh -i ~/.ssh/github_actions_key ${{ secrets.SERVER_USER }}@${{ secrets.SERVER_IP }} << 'EOF'
=======
      - name: 🔁 Restart App with PM2 Ecosystem
        uses: appleboy/ssh-action@v1.0.3
        with:
          host: ${{ secrets.SERVER_IP }}
          username: ${{ secrets.SERVER_USER }}
          key: ${{ secrets.SSH_PRIVATE_KEY }}
          passphrase: ${{ secrets.SSH_PASSPHRASE }}
          script: |
>>>>>>> 1674304c
            cd /home/jobportal/jobportal
            npm install --omit=dev
            if pm2 list | grep -q "jobportal"; then
              echo "Restarting existing PM2 process..."
              pm2 restart jobportal --update-env
            else
              echo "Starting new PM2 process..."
              pm2 start ecosystem.config.js
            fi
            pm2 save
            echo "Deployment completed successfully!"
          EOF<|MERGE_RESOLUTION|>--- conflicted
+++ resolved
@@ -59,11 +59,11 @@
           target: "/home/jobportal/jobportal"
           strip_components: 1
 
-<<<<<<< HEAD
+
       - name: 🔁 Restart App with PM2
         run: |
           ssh -i ~/.ssh/github_actions_key ${{ secrets.SERVER_USER }}@${{ secrets.SERVER_IP }} << 'EOF'
-=======
+
       - name: 🔁 Restart App with PM2 Ecosystem
         uses: appleboy/ssh-action@v1.0.3
         with:
@@ -72,7 +72,7 @@
           key: ${{ secrets.SSH_PRIVATE_KEY }}
           passphrase: ${{ secrets.SSH_PASSPHRASE }}
           script: |
->>>>>>> 1674304c
+
             cd /home/jobportal/jobportal
             npm install --omit=dev
             if pm2 list | grep -q "jobportal"; then
