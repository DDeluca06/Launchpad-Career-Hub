--- conflicted
+++ resolved
@@ -13,27 +13,11 @@
 }
 
 export function ApplicationPipeline({
-<<<<<<< HEAD
-  jobs = [],
-=======
   jobs,
->>>>>>> f5546a6d
   onUpdateJob,
   onArchiveJob,
   onEditJob,
 }: Readonly<ApplicationPipelineProps>) {
-<<<<<<< HEAD
-  // Ensure jobs is always an array
-  const jobsArray = Array.isArray(jobs) ? jobs : [];
-  
-  // Group jobs by status
-  const columns = {
-    interested: jobsArray.filter(job => job.status === 'interested'),
-    applied: jobsArray.filter(job => job.status === 'applied'),
-    interview: jobsArray.filter(job => job.status === 'interview'),
-    offer: jobsArray.filter(job => job.status === 'offer'),
-    referrals: jobsArray.filter(job => job.status === 'referrals'),
-=======
   // Group jobs by status
   const columns = {
     interested: jobs.filter(job => job.status === 'interested'),
@@ -41,7 +25,6 @@
     interview: jobs.filter(job => job.status === 'interview'),
     offer: jobs.filter(job => job.status === 'offer'),
     referrals: jobs.filter(job => job.status === 'referrals'),
->>>>>>> f5546a6d
   };
 
   // Handle drag and drop
@@ -56,11 +39,7 @@
     }
 
     // Find the job that was dragged
-<<<<<<< HEAD
-    const job = jobsArray.find(j => j.id === draggableId);
-=======
     const job = jobs.find(j => j.id === draggableId);
->>>>>>> f5546a6d
     if (!job) return;
 
     // Extract the target stage and substage from the destination droppableId
