/* eslint-disable @typescript-eslint/no-unused-vars */
"use client";

// eslint-disable-next-line @typescript-eslint/no-unused-vars
import React from 'react';
import { JobApplication } from '@/types/application-stages';
import { Draggable } from 'react-beautiful-dnd';
import { Card, CardContent } from '@/components/ui/basic/card';
import { Button } from '@/components/ui/basic/button';
import { Edit, Archive } from 'lucide-react';

interface KanbanCardProps {
  job: JobApplication;
  index: number;
  onUpdateJob: (jobId: string, updates: Partial<JobApplication>) => void;
  onArchiveJob: (jobId: string) => void;
  onEditJob: (job: JobApplication) => void;
}

export function KanbanCard({
<<<<<<< HEAD
                             job,
                             index,
                             onUpdateJob,
                             onArchiveJob,
                             onEditJob,
                           }: KanbanCardProps) {
=======
  job,
  index,
  onUpdateJob,
  onArchiveJob,
  onEditJob,
}: KanbanCardProps) {
>>>>>>> f5546a6d
  const getSubStageClassName = (subStage: string) => {
    if (subStage === 'rejected') {
      return 'bg-red-100 text-red-700 dark:bg-red-900/30 dark:text-red-300';
    } else if (subStage === 'accepted') {
      return 'bg-green-100 text-green-700 dark:bg-green-900/30 dark:text-green-300';
    } else {
      return 'bg-gray-100 text-gray-700 dark:bg-gray-600 dark:text-gray-300';
    }
  };

  return (
<<<<<<< HEAD
      <Draggable draggableId={job.id} index={index}>
        {(provided, snapshot) => (
            <div
                ref={provided.innerRef}
                {...provided.draggableProps}
                {...provided.dragHandleProps}
                className={`${snapshot.isDragging ? 'opacity-75' : ''}`}
            >
              <Card className="bg-white dark:bg-gray-700 shadow-sm hover:shadow transition-shadow">
                <CardContent className="p-3">
                  <div className="space-y-2">
                    <div className="flex items-start justify-between">
                      <div>
                        <h3 className={`font-medium ${job.subStage === 'rejected' ? 'line-through text-muted-foreground' : ''}`}>
                          {job.title}
                        </h3>
                        {job.description && (
                            <p className="text-sm text-muted-foreground mt-1">
                              {job.description.length > 100
                                  ? `${job.description.substring(0, 100)}...`
                                  : job.description}
                            </p>
                        )}
                        {job.subStage && (
                            <div className="mt-1">
                        <span className={`text-xs px-2 py-0.5 rounded-full ${getSubStageClassName(job.subStage)}`}>
                          {job.subStage.replace(/_/g, ' ')}
                        </span>
                            </div>
                        )}
                      </div>
                    </div>

                    <div className="flex flex-wrap gap-2 items-center justify-between">
                      <div className="flex flex-wrap gap-2">
                        {job.tags && job.tags.length > 0 && job.tags.map((tag) => (
                            <span key={`${job.id}-${tag}`} className="inline-flex items-center rounded-full bg-blue-100 text-blue-800 dark:bg-blue-900 dark:text-blue-100 px-2 py-0.5 text-xs font-medium">
                        {tag}
                      </span>
                        ))}
                      </div>

                      <div className="flex items-center space-x-1">
                        <Button
                            variant="ghost"
                            size="icon"
                            className="h-7 w-7"
                            onClick={() => onEditJob(job)}
                        >
                          <Edit className="h-3.5 w-3.5" />
                        </Button>
                        <Button
                            variant="ghost"
                            size="icon"
                            className="h-7 w-7"
                            onClick={() => onArchiveJob(job.id)}
                        >
                          <Archive className="h-3.5 w-3.5" />
                        </Button>
                      </div>
                    </div>
=======
    <Draggable draggableId={job.id} index={index}>
      {(provided, snapshot) => (
        <div
          ref={provided.innerRef}
          {...provided.draggableProps}
          {...provided.dragHandleProps}
          className={`${snapshot.isDragging ? 'opacity-75' : ''}`}
        >
          <Card className="bg-white dark:bg-gray-700 shadow-sm hover:shadow transition-shadow">
            <CardContent className="p-3">
              <div className="space-y-2">
                <div className="flex items-start justify-between">
                  <div>
                    <h3 className={`font-medium ${job.subStage === 'rejected' ? 'line-through text-muted-foreground' : ''}`}>
                      {job.title}
                    </h3>
                    {job.description && (
                      <p className="text-sm text-muted-foreground mt-1">
                        {job.description.length > 100
                          ? `${job.description.substring(0, 100)}...`
                          : job.description}
                      </p>
                    )}
                    {job.subStage && (
                      <div className="mt-1">
                        <span className={`text-xs px-2 py-0.5 rounded-full ${getSubStageClassName(job.subStage)}`}>
                          {job.subStage.replace(/_/g, ' ')}
                        </span>
                      </div>
                    )}
                  </div>
                </div>
                
                <div className="flex flex-wrap gap-2 items-center justify-between">
                  <div className="flex flex-wrap gap-2">
                    {job.tags && job.tags.length > 0 && job.tags.map((tag) => (
                      <span key={`${job.id}-${tag}`} className="inline-flex items-center rounded-full bg-blue-100 text-blue-800 dark:bg-blue-900 dark:text-blue-100 px-2 py-0.5 text-xs font-medium">
                        {tag}
                      </span>
                    ))}
                  </div>
                  
                  <div className="flex items-center space-x-1">
                    <Button
                      variant="ghost"
                      size="icon"
                      className="h-7 w-7"
                      onClick={() => onEditJob(job)}
                    >
                      <Edit className="h-3.5 w-3.5" />
                    </Button>
                    <Button
                      variant="ghost"
                      size="icon"
                      className="h-7 w-7"
                      onClick={() => onArchiveJob(job.id)}
                    >
                      <Archive className="h-3.5 w-3.5" />
                    </Button>
>>>>>>> f5546a6d
                  </div>
                </CardContent>
              </Card>
            </div>
        )}
      </Draggable>
  );
}<|MERGE_RESOLUTION|>--- conflicted
+++ resolved
@@ -1,4 +1,3 @@
-/* eslint-disable @typescript-eslint/no-unused-vars */
 "use client";
 
 // eslint-disable-next-line @typescript-eslint/no-unused-vars
@@ -18,21 +17,12 @@
 }
 
 export function KanbanCard({
-<<<<<<< HEAD
-                             job,
-                             index,
-                             onUpdateJob,
-                             onArchiveJob,
-                             onEditJob,
-                           }: KanbanCardProps) {
-=======
   job,
   index,
   onUpdateJob,
   onArchiveJob,
   onEditJob,
 }: KanbanCardProps) {
->>>>>>> f5546a6d
   const getSubStageClassName = (subStage: string) => {
     if (subStage === 'rejected') {
       return 'bg-red-100 text-red-700 dark:bg-red-900/30 dark:text-red-300';
@@ -44,69 +34,6 @@
   };
 
   return (
-<<<<<<< HEAD
-      <Draggable draggableId={job.id} index={index}>
-        {(provided, snapshot) => (
-            <div
-                ref={provided.innerRef}
-                {...provided.draggableProps}
-                {...provided.dragHandleProps}
-                className={`${snapshot.isDragging ? 'opacity-75' : ''}`}
-            >
-              <Card className="bg-white dark:bg-gray-700 shadow-sm hover:shadow transition-shadow">
-                <CardContent className="p-3">
-                  <div className="space-y-2">
-                    <div className="flex items-start justify-between">
-                      <div>
-                        <h3 className={`font-medium ${job.subStage === 'rejected' ? 'line-through text-muted-foreground' : ''}`}>
-                          {job.title}
-                        </h3>
-                        {job.description && (
-                            <p className="text-sm text-muted-foreground mt-1">
-                              {job.description.length > 100
-                                  ? `${job.description.substring(0, 100)}...`
-                                  : job.description}
-                            </p>
-                        )}
-                        {job.subStage && (
-                            <div className="mt-1">
-                        <span className={`text-xs px-2 py-0.5 rounded-full ${getSubStageClassName(job.subStage)}`}>
-                          {job.subStage.replace(/_/g, ' ')}
-                        </span>
-                            </div>
-                        )}
-                      </div>
-                    </div>
-
-                    <div className="flex flex-wrap gap-2 items-center justify-between">
-                      <div className="flex flex-wrap gap-2">
-                        {job.tags && job.tags.length > 0 && job.tags.map((tag) => (
-                            <span key={`${job.id}-${tag}`} className="inline-flex items-center rounded-full bg-blue-100 text-blue-800 dark:bg-blue-900 dark:text-blue-100 px-2 py-0.5 text-xs font-medium">
-                        {tag}
-                      </span>
-                        ))}
-                      </div>
-
-                      <div className="flex items-center space-x-1">
-                        <Button
-                            variant="ghost"
-                            size="icon"
-                            className="h-7 w-7"
-                            onClick={() => onEditJob(job)}
-                        >
-                          <Edit className="h-3.5 w-3.5" />
-                        </Button>
-                        <Button
-                            variant="ghost"
-                            size="icon"
-                            className="h-7 w-7"
-                            onClick={() => onArchiveJob(job.id)}
-                        >
-                          <Archive className="h-3.5 w-3.5" />
-                        </Button>
-                      </div>
-                    </div>
-=======
     <Draggable draggableId={job.id} index={index}>
       {(provided, snapshot) => (
         <div
@@ -166,12 +93,13 @@
                     >
                       <Archive className="h-3.5 w-3.5" />
                     </Button>
->>>>>>> f5546a6d
                   </div>
-                </CardContent>
-              </Card>
-            </div>
-        )}
-      </Draggable>
+                </div>
+              </div>
+            </CardContent>
+          </Card>
+        </div>
+      )}
+    </Draggable>
   );
 }