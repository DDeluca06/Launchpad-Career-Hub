--- conflicted
+++ resolved
@@ -159,52 +159,28 @@
     },
   ];
 
-  const adminSectionItems: NavItem[] = isAdmin
-    ? [
-        {
-          title: "Analytics",
-          href: `${baseUrl}/analytics`,
-          icon: <BarChart2 />,
-          color: extendedPalette.teal,
-        },
-        {
-          title: "Applicants",
-          href: `${baseUrl}/applicants`,
-          icon: <Users />,
-          badge: 8,
-          color: extendedPalette.primaryOrange,
-        },
-        {
-          title: "Partners",
-          href: `${baseUrl}/partners`,
-          icon: <MessageSquare />,
-          color: extendedPalette.brown,
-        },
-      ]
-    : [];
-
-<<<<<<< HEAD
-=======
-  const studentSectionItems: NavItem[] = isAdmin
-    ? []
-    : [
-        {
-          title: "Learning",
-          href: `${baseUrl}/learning`,
-          icon: <GraduationCap />,
-          badge: 2,
-          color: extendedPalette.primaryOrange,
-        },
-        {
-          title: "Events",
-          href: `${baseUrl}/events`,
-          icon: <Calendar />,
-          badge: 1,
-          color: extendedPalette.teal,
-        },
-      ];
-
->>>>>>> 45e3f67f
+  const adminSectionItems: NavItem[] = isAdmin ? [
+    {
+      title: "Analytics",
+      href: `${baseUrl}/analytics`,
+      icon: <BarChart2 />,
+      color: extendedPalette.teal
+    },
+    {
+      title: "Applicants",
+      href: `${baseUrl}/applicants`,
+      icon: <Users />,
+      badge: 8,
+      color: extendedPalette.primaryOrange
+    },
+    {
+      title: "Partners",
+      href: `${baseUrl}/partners`,
+      icon: <MessageSquare />,
+      color: extendedPalette.brown
+    },
+  ] : [];
+
   const utilityItems: NavItem[] = [
     {
       title: "Calendar",
@@ -232,25 +208,8 @@
             pathname={pathname}
           />
         )}
-<<<<<<< HEAD
         
         <NavSection title="Utilities" items={utilityItems} pathname={pathname} />
-=======
-
-        {!isAdmin && studentSectionItems.length > 0 && (
-          <NavSection
-            title="Resources"
-            items={studentSectionItems}
-            pathname={pathname}
-          />
-        )}
-
-        <NavSection
-          title="Utilities"
-          items={utilityItems}
-          pathname={pathname}
-        />
->>>>>>> 45e3f67f
       </div>
 
       <div className="mt-auto px-4 pt-4 pb-4 border-t border-gray-200 dark:border-gray-700">
