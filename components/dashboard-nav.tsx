"use client";

import React from "react";
import Link from "next/link";
import { usePathname, useRouter } from "next/navigation";
import { cn } from "@/lib/utils";
import { Button } from "@/components/ui/basic/button";
import { motion } from "framer-motion";
import { extendedPalette } from "@/lib/colors";
import { signOut } from "next-auth/react";
import {
  LayoutDashboard,
  Briefcase,
  BarChart2,
  Users,
  MessageSquare,
  LogOut,
  Settings,
  HelpCircle,
  FileText,
  Calendar,
} from "lucide-react";

interface NavItem {
  title: string;
  href: string;
  icon: React.ReactNode;
  badge?: number;
  color?: string;
}

interface NavSectionProps {
  title: string;
  items: NavItem[];
  pathname: string;
}

interface DashboardNavProps {
  isAdmin?: boolean;
}

/**
 * Renders a navigation section with a header and list of navigation links.
 *
 * This component displays a section header using the provided title and iterates over
 * an array of navigation items to generate stylized links. It highlights an item if
 * its href matches the current pathname and displays an optional badge if specified.
 *
 * @param title - The header title for the navigation section.
 * @param items - An array of navigation items, each containing details such as title, href, icon, and optional badge and color.
 * @param pathname - The current path used to determine which navigation item is active.
 * @returns A JSX element representing the complete navigation section.
 */
function NavSection({ title, items, pathname }: NavSectionProps) {
  return (
    <div className="px-3 py-2">
      <div className="text-xs font-semibold text-gray-400 dark:text-gray-500 uppercase tracking-wider mb-2 px-4">
        {title}
      </div>
      <div className="space-y-1">
        {items.map((item, index) => {
          const isActive = pathname === item.href;
          const itemColor = item.color || extendedPalette.primaryBlue;

          return (
            <Link
              key={index}
              href={item.href}
              className={cn(
                "flex items-center justify-between rounded-md px-3 py-2 text-sm transition-all duration-150 ease-in-out relative overflow-hidden group",
                isActive
                  ? "text-white font-medium shadow-sm"
                  : "text-launchpadDarkGray dark:text-gray-400 hover:text-gray-900 dark:hover:text-gray-100 hover:bg-launchpadOffWhite dark:hover:bg-gray-700/50",
              )}
            >
              {isActive && (
                <motion.div
                  layoutId={`nav-indicator-${title}`}
                  className="absolute inset-0 z-0 rounded-md"
                  initial={{ opacity: 0 }}
                  animate={{ opacity: 1 }}
                  transition={{ duration: 0.2 }}
                  style={{ backgroundColor: itemColor }}
                />
              )}

              <div className="flex items-center gap-3 z-10 relative">
                <div
                  className={cn(
                    "flex items-center justify-center w-5 h-5",
                    isActive
                      ? "text-white"
                      : "text-gray-500 group-hover:text-gray-900 dark:text-gray-400 dark:group-hover:text-gray-100",
                  )}
                >
                  {React.cloneElement(item.icon as React.ReactElement, {
                    className: "h-4 w-4",
                    style: isActive ? { color: "white" } : { color: itemColor },
                  })}
                </div>
                <span
                  className={cn(
                    isActive
                      ? ""
                      : "group-hover:translate-x-0.5 transition-transform duration-150",
                  )}
                >
                  {item.title}
                </span>
              </div>

              {item.badge && (
                <span
                  className={cn(
                    "z-10 relative text-[10px] font-semibold rounded-full px-1.5 py-0.5 flex items-center justify-center min-w-[1.25rem]",
                    isActive
                      ? "bg-white/20 text-white"
                      : "bg-gray-100 dark:bg-gray-700 text-gray-600 dark:text-gray-300",
                  )}
                >
                  {item.badge}
                </span>
              )}
            </Link>
          );
        })}
      </div>
    </div>
  );
}

/**
 * Renders a role-based dashboard navigation menu.
 *
 * This component constructs the navigation for the dashboard, displaying sections that adjust according to whether the user is an admin.
 * It provides main navigation links, a role-specific section ("Management" for admin or "Resources" for non-admin users), and utility shortcuts.
 * A persistent logout button and a help section complete the menu.
 *
 * @param isAdmin - Indicates if the user has administrative privileges. Defaults to false.
 *
 * @returns A JSX element representing the complete dashboard navigation.
 */
export function DashboardNav({ isAdmin = false }: DashboardNavProps) {
  const pathname = usePathname();
  const router = useRouter();
  const baseUrl = isAdmin ? "/admin" : "/applicant";

  const mainNavItems: NavItem[] = [
    {
      title: "Dashboard",
      href: `${baseUrl}/dashboard`,
      icon: <LayoutDashboard />,
      color: extendedPalette.primaryBlue,
    },
    {
      title: "Jobs",
      href: `${baseUrl}/jobs`,
      icon: <Briefcase />,
      badge: isAdmin ? 12 : 5,
      color: extendedPalette.primaryGreen,
    },
  ];

  const adminSectionItems: NavItem[] = isAdmin ? [
    {
      title: "Analytics",
      href: `${baseUrl}/analytics`,
      icon: <BarChart2 />,
      color: extendedPalette.teal
    },
    {
      title: "Applicants",
      href: `${baseUrl}/applicants`,
      icon: <Users />,
      badge: 8,
      color: extendedPalette.primaryOrange
    },
    {
      title: "Partners",
      href: `${baseUrl}/partners`,
      icon: <MessageSquare />,
      color: extendedPalette.brown
    },
  ] : [];

<<<<<<< HEAD
  const utilityItems: NavItem[] = isAdmin ? [
    {
      title: "Calendar",
      href: `${baseUrl}/calendar`,
      icon: <Calendar />,
      color: extendedPalette.teal,
    },
    {
      title: "Settings",
      href: `${baseUrl}/settings`,
      icon: <Settings />,
      color: extendedPalette.darkGray,
    },
  ] : [
=======
  // Only show profile and resume pages for regular users, not for admins
  const utilityItems: NavItem[] = isAdmin ? [] : [
>>>>>>> e082daa1
    {
      title: "Profile",
      href: `${baseUrl}/profile`,
      icon: <Settings />,
      color: extendedPalette.primaryBlue,
    },
    {
      title: "Resumes",
      href: `${baseUrl}/resume-page`,
      icon: <FileText />,
      color: extendedPalette.primaryGreen,
    },
  ];

  const handleLogout = async () => {
    await signOut({ redirect: false });
    router.push("/login");
  };

  return (
    <nav className="flex flex-col h-full">
      <div className="py-2">
        <NavSection title="Main" items={mainNavItems} pathname={pathname} />

        {isAdmin && adminSectionItems.length > 0 && (
          <NavSection
            title="Management"
            items={adminSectionItems}
            pathname={pathname}
          />
        )}

        {!isAdmin && utilityItems.length > 0 && (
          <NavSection title="Utilities" items={utilityItems} pathname={pathname} />
        )}
      </div>

      <div className="mt-auto px-4 pt-4 pb-4 border-t border-gray-200 dark:border-gray-700">
        <Button
          variant="ghost"
          className="w-full justify-start gap-2 text-launchpadDarkGray dark:text-gray-300 hover:text-launchpadOrange hover:bg-launchpadPeach/20 dark:hover:bg-launchpadOrange/20 group transition-colors px-3 py-2"
          onClick={handleLogout}
        >
          <LogOut className="h-4 w-4 group-hover:text-launchpadOrange transition-colors" />
          <span className="group-hover:translate-x-0.5 transition-transform duration-150">
            Log Out
          </span>
        </Button>
        <div className="mt-4 p-3 rounded-md border border-gray-200 dark:border-gray-700 bg-gradient-to-br from-launchpadOffWhite to-white dark:from-gray-800 dark:to-gray-800/50">
          <div className="flex gap-2.5 items-center">
            <div className="rounded-full bg-launchpadLightBlue dark:bg-launchpadTeal/50 p-1.5 flex-shrink-0">
              <HelpCircle className="h-4 w-4 text-launchpadBlue dark:text-launchpadLightBlue" />
            </div>
            <div>
              <p className="text-xs font-medium text-launchpadDarkGray dark:text-gray-200 mb-0.5">
                Need Help?
              </p>
              <p className="text-[11px] text-launchpadDarkGray/70 dark:text-gray-400 leading-tight">
                Contact our support team for assistance.
              </p>
            </div>
          </div>
        </div>
      </div>
    </nav>
  );
}<|MERGE_RESOLUTION|>--- conflicted
+++ resolved
@@ -183,7 +183,6 @@
     },
   ] : [];
 
-<<<<<<< HEAD
   const utilityItems: NavItem[] = isAdmin ? [
     {
       title: "Calendar",
@@ -198,10 +197,6 @@
       color: extendedPalette.darkGray,
     },
   ] : [
-=======
-  // Only show profile and resume pages for regular users, not for admins
-  const utilityItems: NavItem[] = isAdmin ? [] : [
->>>>>>> e082daa1
     {
       title: "Profile",
       href: `${baseUrl}/profile`,
