"use client";

import { useState, useEffect } from "react";
import { Input } from "@/components/ui/form/input";
import { Switch } from "@/components/ui/basic/switch";
import { Badge } from "@/components/ui/basic/badge";
import { Avatar, AvatarFallback } from "@/components/ui/basic/avatar";
import { Card, CardContent } from "@/components/ui/basic/card";
import { Shield, Search, UserPlus, KeyRound, Tag, FileText, Briefcase } from "lucide-react";
import { extendedPalette } from "@/lib/colors";
import { toast } from "@/components/ui/feedback/use-toast";
import { User, UserAccessSettingsProps } from "./types";
import { Button } from "@/components/ui/basic/button";
import { Dialog, DialogContent, DialogDescription, DialogFooter, DialogHeader, DialogTitle } from "@/components/ui/overlay/dialog";
import { Label } from "@/components/ui/basic/label";
import { Select, SelectContent, SelectItem, SelectTrigger, SelectValue } from "@/components/ui/form/select";
import { Tabs, TabsList, TabsTrigger } from "@/components/ui/navigation/tabs";
import { JobRecommendationModal } from "./JobRecommendationModal";

export function UserAccessManager({ 
  users, 
  currentUserId, 
  isLoading,
  onUserUpdate 
}: UserAccessSettingsProps) {
  const [searchQuery, setSearchQuery] = useState("");
  const [isUpdating, setIsUpdating] = useState<number | null>(null);
  const [localUsers, setLocalUsers] = useState<User[]>(users);
  const [createUserDialogOpen, setCreateUserDialogOpen] = useState(false);
  const [resetPasswordDialogOpen, setResetPasswordDialogOpen] = useState(false);
  const [selectedUserId, setSelectedUserId] = useState<number | null>(null);
  const [newPassword, setNewPassword] = useState("");
  const [activeTab, setActiveTab] = useState("all");
  const [newUser, setNewUser] = useState({
    firstName: "",
    lastName: "",
    email: "",
    password: "Changeme",
    program: "ONE_ZERO_ONE"
  });
  const [viewApplicationsDialogOpen, setViewApplicationsDialogOpen] = useState(false);
  const [selectedUserForApplications, setSelectedUserForApplications] = useState<User | null>(null);
  // New states for job recommendation
  const [recommendJobModalOpen, setRecommendJobModalOpen] = useState(false);
  const [selectedUserForRecommendation, setSelectedUserForRecommendation] = useState<User | null>(null);

  // Update local users when props change
  useEffect(() => {
    setLocalUsers(users);
  }, [users]);

  // Filter users by search query and tab
  const filteredUsers = localUsers.filter((user) => {
    const matchesSearch = `${user.firstName} ${user.lastName} ${user.email}`
      .toLowerCase()
      .includes(searchQuery.toLowerCase());
    
    if (activeTab === "all") return matchesSearch;
    if (activeTab === "admins") return matchesSearch && user.isAdmin;
    if (activeTab === "applicants") return matchesSearch && !user.isAdmin;
    
    return matchesSearch;
  });

  // Toggle admin status for a user
  const handleToggleAdmin = async (userId: number, currentAdminStatus: boolean) => {
    setIsUpdating(userId);
    
    try {
      const response = await fetch('/api/users/admin', {
        method: 'POST',
        headers: {
          'Content-Type': 'application/json',
        },
        body: JSON.stringify({
          userId,
          isAdmin: !currentAdminStatus
        }),
      });
      
      if (!response.ok) {
        throw new Error('Failed to update admin status');
      }
      
      const data = await response.json();
      
      if (data.success) {
        // Update local state
        const updatedUsers = localUsers.map(user => 
          user.id === userId 
            ? {...user, isAdmin: !currentAdminStatus} 
            : user
        );
        
        setLocalUsers(updatedUsers);
        
        // Notify parent component if callback exists
        if (onUserUpdate && data.user) {
          onUserUpdate(data.user);
        }
        
        toast({
          title: "Success",
          description: `Admin status updated successfully`,
          variant: "default",
        });
      } else {
        throw new Error(data.error || 'Unknown error occurred');
      }
    } catch (error) {
      console.error('Error updating admin status:', error);
      toast({
        title: "Error",
        description: "Failed to update admin status. Please try again.",
        variant: "destructive",
      });
    } finally {
      setIsUpdating(null);
    }
  };

  // Handle creating a new user
  const handleCreateUser = async () => {
    if (!newUser.firstName || !newUser.lastName || !newUser.email || !newUser.password) {
      toast({
        title: "Error",
        description: "Please fill out all required fields.",
        variant: "destructive",
      });
      return;
    }

    try {
      const response = await fetch('/api/users', {
        method: 'POST',
        headers: {
          'Content-Type': 'application/json',
        },
        body: JSON.stringify(newUser),
      });
      
      if (!response.ok) {
        const data = await response.json();
        throw new Error(data.error || 'Failed to create user');
      }
      
      const data = await response.json();
      
      // Add the new user to the local state
      if (data.user) {
        setLocalUsers(prev => [...prev, data.user]);
        if (onUserUpdate) {
          onUserUpdate(data.user);
        }
      }
      
      // Reset form and close dialog
      setNewUser({
        firstName: "",
        lastName: "",
        email: "",
        password: "Changeme",
        program: "ONE_ZERO_ONE"
      });
      setCreateUserDialogOpen(false);
      
      toast({
        title: "Success",
        description: "User created successfully",
        variant: "default",
      });
    } catch (error) {
      console.error('Error creating user:', error);
      toast({
        title: "Error",
        description: "Failed to create user. Please try again.",
        variant: "destructive",
      });
    }
  };

  // Open reset password dialog
  const openResetPasswordDialog = (userId: number) => {
    setSelectedUserId(userId);
    setNewPassword("Changeme");
    setResetPasswordDialogOpen(true);
  };

  // Handle password reset
  const handleResetPassword = async () => {
    if (!selectedUserId || !newPassword) {
      toast({
        title: "Error",
        description: "Please provide a new password.",
        variant: "destructive",
      });
      return;
    }

    try {
      const response = await fetch('/api/users/reset-password', {
        method: 'POST',
        headers: {
          'Content-Type': 'application/json',
        },
        body: JSON.stringify({
          userId: selectedUserId,
          newPassword: newPassword,
        }),
      });
      
      if (!response.ok) {
        const data = await response.json();
        throw new Error(data.error || 'Failed to reset password');
      }
      
      const data = await response.json();
      
      if (data.success) {
        setResetPasswordDialogOpen(false);
        setSelectedUserId(null);
        setNewPassword("");
        
        toast({
          title: "Success",
          description: "Password reset successfully",
          variant: "default",
        });
      } else {
        throw new Error(data.error || 'Unknown error occurred');
      }
    } catch (error) {
      console.error('Error resetting password:', error);
      toast({
        title: "Error",
        description: "Failed to reset password. Please try again.",
        variant: "destructive",
      });
    }
  };

  // Function to open the applications dialog
  const openApplicationsDialog = (user: User) => {
    setSelectedUserForApplications(user);
    setViewApplicationsDialogOpen(true);
  };

  // Function to open the job recommendation modal
  const openRecommendJobModal = (user: User) => {
    setSelectedUserForRecommendation(user);
    setRecommendJobModalOpen(true);
  };

  // Format application status for display
  const formatApplicationStatus = (status: string) => {
    return status
      .replace(/_/g, " ")
      .toLowerCase()
      .split(" ")
      .map(word => word.charAt(0).toUpperCase() + word.slice(1))
      .join(" ");
  };

  return (
    <div className="space-y-6">
      <div className="flex justify-between items-center">
        <div>
          <h3 className="text-lg font-medium mb-1">User Management</h3>
          <p className="text-sm text-muted-foreground mb-4">
            Create and manage users in the system.
          </p>
        </div>
        
        <Button 
<<<<<<< HEAD
          className="bg-green-600 hover:bg-green-700 text-white"
=======
          className="bg-[#8eb651] hover:bg-[#658639] text-white transition-colors"
>>>>>>> f5546a6d
          onClick={() => setCreateUserDialogOpen(true)}
        >
          <UserPlus className="h-4 w-4 mr-2" />
          Create New User
        </Button>
      </div>

      <Card className="border-none shadow-sm bg-white/80 dark:bg-gray-800/80">
        <CardContent className="p-6">
          <div className="space-y-4">
            <div className="flex flex-col sm:flex-row sm:items-center sm:justify-between gap-4">
              <div className="relative max-w-md">
                <Search 
                  className="absolute left-3 top-1/2 -translate-y-1/2 h-4 w-4 text-gray-400" 
                  style={{ color: extendedPalette.darkGray }}
                />
                <Input
                  placeholder="Search users..."
                  className="pl-9 border-gray-200 dark:border-gray-700 shadow-sm focus:border-blue-300 focus:ring focus:ring-blue-200 focus:ring-opacity-50"
                  value={searchQuery}
                  onChange={(e) => setSearchQuery(e.target.value)}
                  style={{ 
                    borderColor: extendedPalette.lightBlue,
                    backgroundColor: extendedPalette.offWhite
                  }}
                />
              </div>
              
              <Tabs value={activeTab} onValueChange={setActiveTab} className="w-full sm:w-auto">
                <TabsList className="grid grid-cols-3 w-full sm:w-auto">
                  <TabsTrigger value="all">All Users</TabsTrigger>
                  <TabsTrigger value="admins">Admins</TabsTrigger>
                  <TabsTrigger value="applicants">Applicants</TabsTrigger>
                </TabsList>
              </Tabs>
            </div>

            <div className="overflow-hidden rounded-lg border shadow-sm" style={{ borderColor: extendedPalette.lightBlue }}>
              <table className="w-full">
                <thead style={{ backgroundColor: extendedPalette.lightBlue }}>
                  <tr>
                    <th className="px-4 py-2 text-left text-xs font-medium text-gray-700">User</th>
                    <th className="px-4 py-2 text-left text-xs font-medium text-gray-700">Email</th>
                    <th className="px-4 py-2 text-center text-xs font-medium text-gray-700">Role</th>
                    <th className="px-4 py-2 text-center text-xs font-medium text-gray-700">Admin Access</th>
                    <th className="px-4 py-2 text-center text-xs font-medium text-gray-700">Actions</th>
                  </tr>
                </thead>
                <tbody className="divide-y divide-gray-200">
                  {isLoading ? (
                    Array.from({ length: 3 }).map((_, i) => (
                      <tr key={i} className="animate-pulse">
                        <td className="px-4 py-3">
                          <div className="flex items-center">
                            <div className="h-8 w-8 rounded-full bg-gray-200"></div>
                            <div className="ml-3 h-4 w-24 bg-gray-200 rounded"></div>
                          </div>
                        </td>
                        <td className="px-4 py-3">
                          <div className="h-4 w-32 bg-gray-200 rounded"></div>
                        </td>
                        <td className="px-4 py-3 text-center">
                          <div className="h-5 w-20 mx-auto bg-gray-200 rounded"></div>
                        </td>
                        <td className="px-4 py-3 text-center">
                          <div className="h-5 w-10 mx-auto bg-gray-200 rounded"></div>
                        </td>
                        <td className="px-4 py-3 text-center">
                          <div className="h-8 w-8 mx-auto bg-gray-200 rounded"></div>
                        </td>
                      </tr>
                    ))
                  ) : filteredUsers.length === 0 ? (
                    <tr>
                      <td
                        colSpan={5}
                        className="px-4 py-4 text-center text-gray-500"
                      >
                        No users found
                      </td>
                    </tr>
                  ) : (
                    filteredUsers.map((user) => {
                      // Generate initials for avatar
                      const initials = `${user.firstName.charAt(0)}${user.lastName.charAt(0)}`.toUpperCase();
                      const isCurrentUser = user.id === currentUserId;
                      const hasApplicationNotes = user.applications?.some(app => app.notes?.trim().length > 0);

                      return (
                        <tr
                          key={user.id}
                          className="hover:bg-gray-50 dark:hover:bg-gray-800 transition-colors"
                        >
                          <td className="px-4 py-3">
                            <div className="flex items-center">
                              <Avatar className="h-8 w-8 shadow-sm" style={{ backgroundColor: extendedPalette.lightBlue }}>
                                <AvatarFallback style={{ color: extendedPalette.primaryBlue }}>{initials}</AvatarFallback>
                              </Avatar>
                              <span className="ml-3 font-medium text-gray-700 dark:text-gray-200">
                                {user.firstName} {user.lastName}
                                {isCurrentUser && (
                                  <span className="ml-2 text-xs text-gray-500">(You)</span>
                                )}
                              </span>
                            </div>
                          </td>
                          <td className="px-4 py-3 text-gray-500 dark:text-gray-400">
                            {user.email}
                          </td>
                          <td className="px-4 py-3 text-center">
                            <Badge
                              variant={user.isAdmin ? "default" : "outline"}
                              className="text-xs shadow-sm"
                              style={{
                                backgroundColor: user.isAdmin ? extendedPalette.primaryBlue : 'transparent',
                                borderColor: user.isAdmin ? extendedPalette.primaryBlue : extendedPalette.darkGray,
                                color: user.isAdmin ? 'white' : extendedPalette.darkGray
                              }}
                            >
                              {user.isAdmin ? (
                                <>
                                  <Shield className="h-3 w-3 mr-1" />
                                  Admin
                                </>
                              ) : (
                                <>
                                  <Tag className="h-3 w-3 mr-1" />
                                  Applicant
                                </>
                              )}
                            </Badge>
                          </td>
                          <td className="px-4 py-3 text-center">
                            <Switch
                              checked={user.isAdmin}
                              onCheckedChange={() => handleToggleAdmin(user.id, user.isAdmin)}
                              disabled={isUpdating === user.id || isCurrentUser}
                              className="shadow-sm"
                            />
                          </td>
                          <td className="px-4 py-3 text-center">
                            <div className="flex items-center justify-center space-x-2">
                              <Button
                                variant="outline"
                                size="sm"
                                onClick={() => openResetPasswordDialog(user.id)}
                                className="p-2"
                                title="Reset Password"
                              >
                                <KeyRound className="h-4 w-4" />
                              </Button>

                              <Button
                                variant="outline"
                                size="sm"
                                onClick={() => openApplicationsDialog(user)}
                                className={`p-2 ${hasApplicationNotes ? 'border-blue-500' : ''}`}
                                title="View Applications and Notes"
                              >
                                <FileText className={`h-4 w-4 ${hasApplicationNotes ? 'text-blue-500' : ''}`} />
                                {hasApplicationNotes && (
                                  <span className="absolute -top-1 -right-1 h-2 w-2 bg-blue-500 rounded-full"></span>
                                )}
                              </Button>

                              {/* New button for recommending jobs */}
                              {!user.isAdmin && (
                                <Button
                                  variant="outline"
                                  size="sm"
                                  onClick={() => openRecommendJobModal(user)}
                                  className="p-2"
                                  title="Recommend Jobs"
                                  style={{ 
                                    borderColor: extendedPalette.primaryGreen,
                                    color: extendedPalette.primaryGreen
                                  }}
                                >
                                  <Briefcase className="h-4 w-4" />
                                </Button>
                              )}
                            </div>
                          </td>
                        </tr>
                      );
                    })
                  )}
                </tbody>
              </table>
            </div>
          </div>
        </CardContent>
      </Card>

      {/* Create User Dialog */}
      <Dialog open={createUserDialogOpen} onOpenChange={setCreateUserDialogOpen}>
        <DialogContent className="sm:max-w-[425px]">
          <DialogHeader>
            <DialogTitle>Create New User</DialogTitle>
            <DialogDescription>
              Create a new user account. All fields are required.
            </DialogDescription>
          </DialogHeader>
          <div className="grid gap-4 py-4">
            <div className="grid grid-cols-2 gap-4">
              <div>
                <Label htmlFor="firstName" className="mb-1">First Name</Label>
                <Input
                  id="firstName"
                  value={newUser.firstName}
                  onChange={(e) => setNewUser({...newUser, firstName: e.target.value})}
                  placeholder="First name"
                />
              </div>
              <div>
                <Label htmlFor="lastName" className="mb-1">Last Name</Label>
                <Input
                  id="lastName"
                  value={newUser.lastName}
                  onChange={(e) => setNewUser({...newUser, lastName: e.target.value})}
                  placeholder="Last name"
                />
              </div>
            </div>
            <div>
              <Label htmlFor="email" className="mb-1">Email</Label>
              <Input
                id="email"
                type="email"
                value={newUser.email}
                onChange={(e) => setNewUser({...newUser, email: e.target.value})}
                placeholder="user@example.com"
              />
            </div>
            <div>
              <Label htmlFor="password" className="mb-1">Password</Label>
              <Input
                id="password"
                type="password"
                value={newUser.password}
                onChange={(e) => setNewUser({...newUser, password: e.target.value})}
                placeholder="Create a password"
              />
              <p className="text-xs text-muted-foreground mt-1">
                Default password is &quot;Changeme&quot;
              </p>
            </div>
            <div>
              <Label htmlFor="program" className="mb-1">Program</Label>
              <Select
                value={newUser.program}
                onValueChange={(value) => setNewUser({...newUser, program: value})}
              >
                <SelectTrigger id="program">
                  <SelectValue placeholder="Select a program" />
                </SelectTrigger>
                <SelectContent>
                  <SelectItem value="FOUNDATIONS">Foundations</SelectItem>
                  <SelectItem value="ONE_ZERO_ONE">101</SelectItem>
                  <SelectItem value="LIFTOFF">Liftoff</SelectItem>
                  <SelectItem value="ALUMNI">Alumni</SelectItem>
                </SelectContent>
              </Select>
            </div>
          </div>
          <DialogFooter>
            <Button variant="outline" onClick={() => setCreateUserDialogOpen(false)}>
              Cancel
            </Button>
            <Button onClick={handleCreateUser}>
              Create User
            </Button>
          </DialogFooter>
        </DialogContent>
      </Dialog>

      {/* Reset Password Dialog */}
      <Dialog open={resetPasswordDialogOpen} onOpenChange={setResetPasswordDialogOpen}>
        <DialogContent className="sm:max-w-[425px]">
          <DialogHeader>
            <DialogTitle>Reset Password</DialogTitle>
            <DialogDescription>
              Enter a new password for this user.
            </DialogDescription>
          </DialogHeader>
          <div className="grid gap-4 py-4">
            <div>
              <Label htmlFor="new-password" className="mb-1">New Password</Label>
              <Input
                id="new-password"
                type="password"
                value={newPassword}
                onChange={(e) => setNewPassword(e.target.value)}
                placeholder="Enter new password"
              />
            </div>
          </div>
          <DialogFooter>
            <Button 
              variant="outline" 
              onClick={() => setResetPasswordDialogOpen(false)}
            >
              Cancel
            </Button>
            <Button onClick={handleResetPassword}>
              Reset Password
            </Button>
          </DialogFooter>
        </DialogContent>
      </Dialog>

      {/* Applications Dialog */}
      {selectedUserForApplications && (
        <Dialog open={viewApplicationsDialogOpen} onOpenChange={setViewApplicationsDialogOpen}>
          <DialogContent className="sm:max-w-[600px]">
            <DialogHeader>
              <DialogTitle>Applications for {selectedUserForApplications.firstName} {selectedUserForApplications.lastName}</DialogTitle>
              <DialogDescription>
                View all applications and notes for this user.
              </DialogDescription>
            </DialogHeader>
            <div className="max-h-[400px] overflow-y-auto py-4">
              {selectedUserForApplications.applications && selectedUserForApplications.applications.length > 0 ? (
                <div className="space-y-4">
                  {(selectedUserForApplications.applications || []).map((app) => {
                    // Ensure we have default values for required properties
                    const safeApp = {
                      id: app?.id || 0,
                      jobId: app?.jobId || 0,
                      position: app?.position || app?.jobTitle || 'Unknown Position',
                      jobTitle: app?.jobTitle || 'Unknown Job',
                      company: app?.company || 'Unknown Company',
                      status: app?.status || 'UNKNOWN',
                      notes: app?.notes || ''
                    };
                    
                    return (
                      <div key={safeApp.id} className="border rounded-lg p-4">
                        <div className="flex justify-between items-start mb-2">
                          <div>
                            <h4 className="font-medium">{safeApp.position}</h4>
                            <p className="text-sm text-gray-500">{safeApp.company}</p>
                          </div>
                          <Badge variant="outline" className="ml-2">
                            {formatApplicationStatus(safeApp.status)}
                          </Badge>
                        </div>
                        {safeApp.notes && (
                          <div className="mt-2">
                            <p className="text-sm font-medium text-gray-700">Notes:</p>
                            <p className="text-sm bg-gray-50 p-2 rounded mt-1">{safeApp.notes}</p>
                          </div>
                        )}
                      </div>
                    );
                  })}
                </div>
              ) : (
                <div className="text-center py-4 text-gray-500">
                  No applications found for this user.
                </div>
              )}
            </div>
            <DialogFooter>
              <Button onClick={() => setViewApplicationsDialogOpen(false)}>
                Close
              </Button>
            </DialogFooter>
          </DialogContent>
        </Dialog>
      )}

      {/* Job Recommendation Modal */}
      {selectedUserForRecommendation && (
        <JobRecommendationModal
          open={recommendJobModalOpen}
          onClose={() => setRecommendJobModalOpen(false)}
          user={selectedUserForRecommendation}
          adminId={currentUserId}
        />
      )}
    </div>
  );
} <|MERGE_RESOLUTION|>--- conflicted
+++ resolved
@@ -272,11 +272,7 @@
         </div>
         
         <Button 
-<<<<<<< HEAD
-          className="bg-green-600 hover:bg-green-700 text-white"
-=======
           className="bg-[#8eb651] hover:bg-[#658639] text-white transition-colors"
->>>>>>> f5546a6d
           onClick={() => setCreateUserDialogOpen(true)}
         >
           <UserPlus className="h-4 w-4 mr-2" />
